--- conflicted
+++ resolved
@@ -12,10 +12,6 @@
 #include <simgrid/forward.h>
 #include <string>
 #include <vector>
-<<<<<<< HEAD
-#include <xbt/log.hpp>
-=======
->>>>>>> 66434748
 #include <xbt/signal.hpp>
 
 XBT_LOG_EXTERNAL_CATEGORY(s4u_activity);
@@ -130,10 +126,7 @@
   {
     while (has_successors()) {
       AnyActivity* b = get_successor();
-<<<<<<< HEAD
       XBT_CDEBUG(s4u_activity, "Remove a dependency from '%s' on '%s'", get_cname(), b->get_cname());
-=======
->>>>>>> 66434748
       b->remove_dependency_on(static_cast<AnyActivity*>(this));
       if (not b->has_dependencies()) {
         b->vetoable_start();
@@ -148,10 +141,7 @@
     if (has_dependencies())
       return static_cast<AnyActivity*>(this);
     set_state(State::STARTED);
-<<<<<<< HEAD
     XBT_CDEBUG(s4u_activity, "All dependencies are solved, let's start '%s'", get_cname());
-=======
->>>>>>> 66434748
     static_cast<AnyActivity*>(this)->start();
     return static_cast<AnyActivity*>(this);
   }
