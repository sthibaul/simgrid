/* Copyright (c) 2010. The SimGrid Team.
 * All rights reserved.                                                     */

/* This program is free software; you can redistribute it and/or modify it
 * under the terms of the license (GNU LGPL) which comes with this package. */

/* Redefine the classical malloc/free/realloc functions so that they fit well in the mmalloc framework */

#include "mmprivate.h"
#include "gras_config.h"
#include <math.h>

XBT_LOG_NEW_DEFAULT_SUBCATEGORY(xbt_mm_legacy, xbt,
                                "Logging specific to mm_legacy in mmalloc");

static void *__mmalloc_current_heap = NULL;     /* The heap we are currently using. */

#include "xbt_modinter.h"

void *mmalloc_get_current_heap(void)
{
  return __mmalloc_current_heap;
}

void mmalloc_set_current_heap(void *new_heap)
{
  __mmalloc_current_heap = new_heap;
}

#ifdef MMALLOC_WANT_OVERIDE_LEGACY
void *malloc(size_t n)
{
  void *mdp = __mmalloc_current_heap;
#ifdef HAVE_MMAP
  if (!mdp)
    mmalloc_preinit();
#endif
  LOCK(mdp);
  void *ret = mmalloc(mdp, n);
  UNLOCK(mdp);

  return ret;
}

void *calloc(size_t nmemb, size_t size)
{
  size_t total_size = nmemb * size;
  void *mdp = __mmalloc_current_heap;
#ifdef HAVE_MMAP
  if (!mdp)
    mmalloc_preinit();
#endif
  LOCK(mdp);
  void *ret = mmalloc(mdp, total_size);
  UNLOCK(mdp);

  /* Fill the allocated memory with zeroes to mimic calloc behaviour */
  memset(ret, '\0', total_size);

  return ret;
}

void *realloc(void *p, size_t s)
{
  void *ret = NULL;
  void *mdp = __mmalloc_current_heap;
#ifdef HAVE_MMAP
  if (!mdp)
    mmalloc_preinit();
#endif
  LOCK(mdp);
  if (s) {
    if (p)
      ret = mrealloc(mdp, p, s);
    else
      ret = mmalloc(mdp, s);
  } else {
    mfree(mdp, p);
  }
  UNLOCK(mdp);

  return ret;
}

void free(void *p)
{
  void *mdp = __mmalloc_current_heap;
#ifdef HAVE_GTNETS
  if(!mdp) return;
#endif
  LOCK(mdp);
  mfree(mdp, p);
  UNLOCK(mdp);
}
#endif

/* Make sure it works with md==NULL */

/* Safety gap from the heap's break address.
 * Try to increase this first if you experience strange errors under
 * valgrind. */
#define HEAP_OFFSET   (128UL<<20)

void *mmalloc_get_default_md(void)
{
  xbt_assert(__mmalloc_default_mdp);
  return __mmalloc_default_mdp;
}

static void mmalloc_fork_prepare(void)
{
  struct mdesc* mdp = NULL;
  if ((mdp =__mmalloc_default_mdp)){
    while(mdp){
      LOCK(mdp);
      if(mdp->fd >= 0){
        mdp->refcount++;
      }
      mdp = mdp->next_mdesc;
    }
  }
}

static void mmalloc_fork_parent(void)
{
  struct mdesc* mdp = NULL;
  if ((mdp =__mmalloc_default_mdp)){
    while(mdp){
      if(mdp->fd < 0)
        UNLOCK(mdp);
      mdp = mdp->next_mdesc;
    }
  }
}

static void mmalloc_fork_child(void)
{
  struct mdesc* mdp = NULL;
  if ((mdp =__mmalloc_default_mdp)){
    while(mdp){
      UNLOCK(mdp);
      mdp = mdp->next_mdesc;
    }
  }
}

/* Initialize the default malloc descriptor. */
void mmalloc_preinit(void)
{
  int res;
  if (!__mmalloc_default_mdp) {
    unsigned long mask = ~((unsigned long)getpagesize() - 1);
    void *addr = (void*)(((unsigned long)sbrk(0) + HEAP_OFFSET) & mask);
    __mmalloc_default_mdp = mmalloc_attach(-1, addr);
    /* Fixme? only the default mdp in protected against forks */
    res = xbt_os_thread_atfork(mmalloc_fork_prepare,
			       mmalloc_fork_parent, mmalloc_fork_child);
    if (res != 0)
      THROWF(system_error,0,"xbt_os_thread_atfork() failed: return value %d",res);
  }
  xbt_assert(__mmalloc_default_mdp != NULL);
}

void mmalloc_postexit(void)
{
  /* Do not detach the default mdp or ldl won't be able to free the memory it allocated since we're in memory */
  //  mmalloc_detach(__mmalloc_default_mdp);
  mmalloc_pre_detach(__mmalloc_default_mdp);
}

int mmalloc_compare_heap(void *h1, void *h2){

  if(h1 == NULL && h2 == NULL){
    XBT_DEBUG("Malloc descriptors null");
    return 0;
  }

  /* Heapstats */

  struct mstats ms1 = mmstats(h1);
  struct mstats ms2 = mmstats(h2);

  if(ms1.chunks_used !=  ms2.chunks_used){
    XBT_DEBUG("Different chunks allocated by the user : %zu - %zu", ms1.chunks_used, ms2.chunks_used);
    return 1;
  }

  if(ms1.bytes_used !=  ms2.bytes_used){
    XBT_DEBUG("Different byte total of user-allocated chunks : %zu - %zu", ms1.bytes_used, ms2.bytes_used);
    return 1;
  }

  if(ms1.bytes_free !=  ms2.bytes_free){
    XBT_DEBUG("Different byte total of chunks in the free list : %zu - %zu", ms1.bytes_free, ms2.bytes_free);
    return 1;
  }

  if(ms1.chunks_free !=  ms2.chunks_free){
    XBT_DEBUG("Different chunks in the free list : %zu - %zu", ms1.chunks_free, ms2.chunks_free);
    return 1;
  }

  struct mdesc *mdp1, *mdp2;
  mdp1 = MD_TO_MDP(h1);
  mdp2 = MD_TO_MDP(h2);

  return mmalloc_compare_mdesc(mdp1, mdp2);

}

int mmalloc_compare_mdesc(struct mdesc *mdp1, struct mdesc *mdp2){

  if(mdp1->headersize != mdp2->headersize){
    XBT_DEBUG("Different size of the file header for the mapped files");
    return 1;
  }

  if(mdp1->refcount != mdp2->refcount){
    XBT_DEBUG("Different number of processes that attached the heap");
    return 1;
  }
 
  if(strcmp(mdp1->magic, mdp2->magic) != 0){
    XBT_DEBUG("Different magic number");
    return 1;
  }

  if(mdp1->flags != mdp2->flags){
    XBT_DEBUG("Different flags");
    return 1;
  }

  if(mdp1->heapsize != mdp2->heapsize){
    XBT_DEBUG("Different number of info entries");
    return 1;
  }

  //XBT_DEBUG("Heap size : %zu", mdp1->heapsize);

  if(mdp1->heapbase != mdp2->heapbase){
    XBT_DEBUG("Different first block of the heap");
    return 1;
  }


  if(mdp1->heapindex != mdp2->heapindex){
    XBT_DEBUG("Different index for the heap table : %zu - %zu", mdp1->heapindex, mdp2->heapindex);
    return 1;
  }

  //XBT_DEBUG("Heap index : %zu", mdp1->heapindex);

  if(mdp1->base != mdp2->base){
    XBT_DEBUG("Different base address of the memory region");
    return 1;
  }

  if(mdp1->breakval != mdp2->breakval){
    XBT_DEBUG("Different current location in the memory region");
    return 1;
  }

  if(mdp1->top != mdp2->top){
    XBT_DEBUG("Different end of the current location in the memory region");
    return 1;
  }
  
  if(mdp1->heaplimit != mdp2->heaplimit){
    XBT_DEBUG("Different limit of valid info table indices");
    return 1;
  }

  //XBT_DEBUG("Heap limit : %zu", mdp1->heaplimit);


  if(mdp1->fd != mdp2->fd){
    XBT_DEBUG("Different file descriptor for the file to which this malloc heap is mapped");
    return 1;
  }

  if(mdp1->saved_errno != mdp2->saved_errno){
    XBT_DEBUG("Different errno");
    return 1;
  }

  if(mdp1->version != mdp2->version){
    XBT_DEBUG("Different version of the mmalloc package");
    return 1;
  }

 
  size_t block_free1, block_free2 , next_block_free, first_block_free, block_free ;
  size_t i, j;
  void *addr_block1, *addr_block2;
  size_t frag_size;
 

  /* Search index of the first free block */

  block_free1 = mdp1->heapindex; 
  block_free2 = mdp2->heapindex;

  while(mdp1->heapinfo[block_free1].free.prev != 0){
    block_free1 = mdp1->heapinfo[block_free1].free.prev;
  }

  while(mdp2->heapinfo[block_free2].free.prev != 0){
    block_free2 = mdp1->heapinfo[block_free2].free.prev;
  }

  if(block_free1 !=  block_free2){
    XBT_DEBUG("Different first free block");
    return 1;
  }

  first_block_free = block_free1;

  if(mdp1->heapinfo[first_block_free].free.size != mdp2->heapinfo[first_block_free].free.size){ 
    XBT_DEBUG("Different size (in blocks) of the first free cluster");
    return 1;
  }

  /* Check busy blocks (circular checking)*/

  i = first_block_free + mdp1->heapinfo[first_block_free].free.size;

  if(mdp1->heapinfo[first_block_free].free.next != mdp2->heapinfo[first_block_free].free.next){
    XBT_DEBUG("Different next block free");
    return 1;
  }
  
  block_free = first_block_free;
  next_block_free = mdp1->heapinfo[first_block_free].free.next;

  //XBT_DEBUG("First block free : %zu (size=%zu), Next block free : %zu", first_block_free, mdp1->heapinfo[block_free1].free.size, next_block_free);

  if(next_block_free == 0)
    next_block_free = mdp1->heaplimit;


  while(i != first_block_free){

    while(i<next_block_free){

      if(mdp1->heapinfo[i].busy.type != mdp2->heapinfo[i].busy.type){
	XBT_DEBUG("Different type of busy block");
	return 1;
      }else{

	addr_block1 = (char *)mdp1 + sizeof(struct mdesc) + ((i-1) * BLOCKSIZE); 
	addr_block2 = (char *)mdp2 + sizeof(struct mdesc) + ((i-1) * BLOCKSIZE); 
	
	switch(mdp1->heapinfo[i].busy.type){
	case 0 :
	  if(mdp1->heapinfo[i].busy.info.size != mdp2->heapinfo[i].busy.info.size){
	    XBT_DEBUG("Different size of a large cluster");
	    return 1;
	  }else{
	    if(memcmp(addr_block1, addr_block2, (mdp1->heapinfo[i].busy.info.size * BLOCKSIZE)) != 0){
	      XBT_DEBUG("Different data in block %zu", i);
	      return 1;
	    } 
	  }
	  i = i+mdp1->heapinfo[i].busy.info.size;
	  break;
	default :	  
	  if(mdp1->heapinfo[i].busy.info.frag.nfree != mdp2->heapinfo[i].busy.info.frag.nfree){
	    XBT_DEBUG("Different free fragments in the fragmented block %zu", i);
	    return 1;
	  }else{
	    if(mdp1->heapinfo[i].busy.info.frag.first != mdp2->heapinfo[i].busy.info.frag.first){
	      XBT_DEBUG("Different first free fragments in the block %zu", i);
	      return 1; 
	    }else{
	      frag_size = pow(2,mdp1->heapinfo[i].busy.type);
	      for(j=0 ; j< (BLOCKSIZE/frag_size); j++){
		if(memcmp((char *)addr_block1 + (j * frag_size), (char *)addr_block2 + (j * frag_size), frag_size) != 0){
<<<<<<< HEAD
		  XBT_DEBUG("Different data in fragment %Zu of block %Zu", j + 1, i);
=======
		  XBT_DEBUG("Different data in fragment %zu of block %zu", j + 1, i);
>>>>>>> f061029f
		  return 1;
		} 
	      }
	    }
	  }
	  i++;
	  break;
	}

      }
    }

    if(mdp1->heapinfo[block_free].free.next != mdp2->heapinfo[block_free].free.next){
      XBT_DEBUG("Different next block free");
      return 1;
    }
     
    block_free = mdp1->heapinfo[block_free].free.next;
    next_block_free = mdp1->heapinfo[block_free].free.next;
    if(i != first_block_free){
      if(block_free != 0){
	if(mdp1->heapinfo[block_free].free.size != mdp2->heapinfo[block_free].free.size){
	  XBT_DEBUG("Different size of block free");
	  return 1;
	}
	i = block_free + mdp1->heapinfo[block_free].free.size;
      }else{
	i = 1;
      }
    }
      
  }
  
  return 0;   
  
  
}

 
  
  
<|MERGE_RESOLUTION|>--- conflicted
+++ resolved
@@ -375,11 +375,7 @@
 	      frag_size = pow(2,mdp1->heapinfo[i].busy.type);
 	      for(j=0 ; j< (BLOCKSIZE/frag_size); j++){
 		if(memcmp((char *)addr_block1 + (j * frag_size), (char *)addr_block2 + (j * frag_size), frag_size) != 0){
-<<<<<<< HEAD
 		  XBT_DEBUG("Different data in fragment %Zu of block %Zu", j + 1, i);
-=======
-		  XBT_DEBUG("Different data in fragment %zu of block %zu", j + 1, i);
->>>>>>> f061029f
 		  return 1;
 		} 
 	      }
