/* Copyright (c) 2006-2019. The SimGrid Team. All rights reserved.          */

/* This program is free software; you can redistribute it and/or modify it
 * under the terms of the license (GNU LGPL) which comes with this package. */

#include "simgrid/Exception.hpp"
#include "simgrid/actor.h"
#include "simgrid/s4u/Actor.hpp"
#include "simgrid/s4u/Exec.hpp"
#include "simgrid/s4u/Host.hpp"
#include "simgrid/s4u/VirtualMachine.hpp"
#include "src/kernel/activity/ExecImpl.hpp"
#include "src/simix/smx_private.hpp"
#include "src/surf/HostImpl.hpp"

#include <algorithm>
#include <sstream>

XBT_LOG_NEW_DEFAULT_CATEGORY(s4u_actor, "S4U actors");

namespace simgrid {
namespace s4u {

<<<<<<< HEAD
xbt::signal<void(ActorPtr)> s4u::Actor::on_creation;
xbt::signal<void(ActorPtr)> s4u::Actor::on_suspend;
xbt::signal<void(ActorPtr)> s4u::Actor::on_resume;
xbt::signal<void(ActorPtr)> s4u::Actor::on_sleep;
xbt::signal<void(ActorPtr)> s4u::Actor::on_wake_up;
xbt::signal<void(ActorPtr)> s4u::Actor::on_migration_start;
xbt::signal<void(ActorPtr)> s4u::Actor::on_migration_end;
xbt::signal<void(ActorPtr)> s4u::Actor::on_destruction;
=======
xbt::signal<void(Actor&)> s4u::Actor::on_creation;
xbt::signal<void(Actor const&)> s4u::Actor::on_suspend;
xbt::signal<void(Actor const&)> s4u::Actor::on_resume;
xbt::signal<void(Actor const&)> s4u::Actor::on_sleep;
xbt::signal<void(Actor const&)> s4u::Actor::on_wake_up;
xbt::signal<void(Actor const&)> s4u::Actor::on_migration_start;
xbt::signal<void(Actor const&)> s4u::Actor::on_migration_end;
xbt::signal<void(Actor const&)> s4u::Actor::on_destruction;
>>>>>>> b32344ed

// ***** Actor creation *****
ActorPtr Actor::self()
{
<<<<<<< HEAD
  smx_context_t self_context = kernel::context::Context::self();
=======
  kernel::context::Context* self_context = kernel::context::Context::self();
>>>>>>> b32344ed
  if (self_context == nullptr)
    return ActorPtr();

  return self_context->get_actor()->iface();
}
ActorPtr Actor::init(const std::string& name, s4u::Host* host)
{
  smx_actor_t self = SIMIX_process_self();
  kernel::actor::ActorImpl* actor = simix::simcall([self, &name, host] { return self->init(name, host).get(); });
  return actor->ciface();
}

ActorPtr Actor::start(const std::function<void()>& code)
{
  simgrid::simix::simcall([this, &code] { pimpl_->start(code); });
  return this;
}

ActorPtr Actor::create(const std::string& name, s4u::Host* host, const std::function<void()>& code)
{
  smx_actor_t self = SIMIX_process_self();
  kernel::actor::ActorImpl* actor =
      simix::simcall([self, &name, host, &code] { return self->init(name, host)->start(code); });

  return actor->iface();
}

ActorPtr Actor::create(const std::string& name, s4u::Host* host, const std::string& function,
                       std::vector<std::string> args)
{
  simix::ActorCodeFactory& factory = SIMIX_get_actor_code_factory(function);
  return create(name, host, factory(std::move(args)));
}

void intrusive_ptr_add_ref(Actor* actor)
{
  intrusive_ptr_add_ref(actor->pimpl_);
}
void intrusive_ptr_release(Actor* actor)
{
  intrusive_ptr_release(actor->pimpl_);
}

// ***** Actor methods *****

void Actor::join()
{
  simcall_process_join(this->pimpl_, -1);
}

void Actor::join(double timeout)
{
  simcall_process_join(this->pimpl_, timeout);
}

void Actor::set_auto_restart(bool autorestart)
{
  simix::simcall([this, autorestart]() {
    xbt_assert(autorestart && not pimpl_->has_to_auto_restart()); // FIXME: handle all cases
    pimpl_->set_auto_restart(autorestart);

    kernel::actor::ProcessArg* arg = new kernel::actor::ProcessArg(pimpl_->get_host(), pimpl_);
    XBT_DEBUG("Adding Process %s to the actors_at_boot_ list of Host %s", arg->name.c_str(), arg->host->get_cname());
    pimpl_->get_host()->pimpl_->actors_at_boot_.emplace_back(arg);
  });
}

void Actor::on_exit(int_f_pvoid_pvoid_t fun, void* data) /* deprecated */
{
<<<<<<< HEAD
  simix::simcall([this, fun, data] { SIMIX_process_on_exit(pimpl_, fun, data); });
=======
  on_exit([fun, data](bool failed) {
    intptr_t status = failed ? SMX_EXIT_FAILURE : SMX_EXIT_SUCCESS;
    fun(reinterpret_cast<void*>(status), data);
  });
>>>>>>> b32344ed
}

void Actor::on_exit(const std::function<void(int, void*)>& fun, void* data) /* deprecated */
{
  on_exit([fun, data](bool failed) { fun(failed ? SMX_EXIT_FAILURE : SMX_EXIT_SUCCESS, data); });
}

void Actor::on_exit(const std::function<void(bool /*failed*/)>& fun) const
{
<<<<<<< HEAD
  simix::simcall(
      [this, fun] { SIMIX_process_on_exit(pimpl_, [fun](int a, void* /*data*/) { fun(a != 0); }, nullptr); });
=======
  simix::simcall([this, &fun] { SIMIX_process_on_exit(pimpl_, fun); });
>>>>>>> b32344ed
}

void Actor::migrate(Host* new_host)
{
  s4u::Actor::on_migration_start(*this);

  simix::simcall([this, new_host]() {
    if (pimpl_->waiting_synchro != nullptr) {
      // The actor is blocked on an activity. If it's an exec, migrate it too.
      // FIXME: implement the migration of other kind of activities
      kernel::activity::ExecImplPtr exec =
          boost::dynamic_pointer_cast<kernel::activity::ExecImpl>(pimpl_->waiting_synchro);
      xbt_assert(exec.get() != nullptr, "We can only migrate blocked actors when they are blocked on executions.");
      exec->migrate(new_host);
    }
    this->pimpl_->set_host(new_host);
  });

  s4u::Actor::on_migration_end(*this);
}

s4u::Host* Actor::get_host() const
{
  return this->pimpl_->get_host();
}

void Actor::daemonize()
{
  simix::simcall([this]() { pimpl_->daemonize(); });
}

bool Actor::is_daemon() const
{
  return this->pimpl_->is_daemon();
}

const simgrid::xbt::string& Actor::get_name() const
{
  return this->pimpl_->get_name();
}

const char* Actor::get_cname() const
{
  return this->pimpl_->get_cname();
}

aid_t Actor::get_pid() const
{
  return this->pimpl_->get_pid();
}

aid_t Actor::get_ppid() const
{
  return this->pimpl_->get_ppid();
}

void Actor::suspend()
{
  s4u::Actor::on_suspend(*this);
  simcall_process_suspend(pimpl_);
}

void Actor::resume()
{
  simix::simcall([this] { pimpl_->resume(); });
<<<<<<< HEAD
  s4u::Actor::on_resume(this);
=======
  s4u::Actor::on_resume(*this);
>>>>>>> b32344ed
}

bool Actor::is_suspended()
{
  return simix::simcall([this] { return pimpl_->is_suspended(); });
}

void Actor::set_kill_time(double kill_time)
{
  simix::simcall([this, kill_time] { pimpl_->set_kill_time(kill_time); });
}

/** @brief Get the kill time of an actor(or 0 if unset). */
double Actor::get_kill_time()
{
  return pimpl_->get_kill_time();
}

void Actor::kill(aid_t pid) // deprecated
{
  kernel::actor::ActorImpl* killer = SIMIX_process_self();
  kernel::actor::ActorImpl* victim = SIMIX_process_from_PID(pid);
  if (victim != nullptr) {
    simix::simcall([killer, victim] { killer->kill(victim); });
  } else {
    std::ostringstream oss;
    oss << "kill: (" << pid << ") - No such actor" << std::endl;
    throw std::runtime_error(oss.str());
  }
}

void Actor::kill()
{
  kernel::actor::ActorImpl* process = SIMIX_process_self();
  simix::simcall([this, process] {
<<<<<<< HEAD
    if (pimpl_ == simix_global->maestro_process)
      pimpl_->exit();
    else
      process->kill(pimpl_);
  });
}

kernel::actor::ActorImpl* Actor::get_impl()
{
  return pimpl_;
}

=======
    xbt_assert(pimpl_ != simix_global->maestro_process, "Killing maestro is a rather bad idea");
    process->kill(pimpl_);
  });
}

>>>>>>> b32344ed
// ***** Static functions *****

ActorPtr Actor::by_pid(aid_t pid)
{
  kernel::actor::ActorImpl* process = SIMIX_process_from_PID(pid);
  if (process != nullptr)
    return process->iface();
  else
    return ActorPtr();
}

void Actor::kill_all()
{
  kernel::actor::ActorImpl* self = SIMIX_process_self();
  simix::simcall([self] { self->kill_all(); });
}

std::unordered_map<std::string, std::string>* Actor::get_properties()
{
  return simix::simcall([this] { return this->pimpl_->get_properties(); });
}

/** Retrieve the property value (or nullptr if not set) */
const char* Actor::get_property(const std::string& key)
{
  return simix::simcall([this, &key] { return pimpl_->get_property(key); });
}

void Actor::set_property(const std::string& key, const std::string& value)
{
  simix::simcall([this, &key, &value] { pimpl_->set_property(key, value); });
}

Actor* Actor::restart()
{
  return simix::simcall([this]() { return pimpl_->restart(); });
}

// ***** this_actor *****

namespace this_actor {

/** Returns true if run from the kernel mode, and false if run from a real actor
 *
 * Everything that is run out of any actor (simulation setup before the engine is run,
 * computing the model evolutions as a result to the actors' action, etc) is run in
 * kernel mode, just as in any operating systems.
 *
 * In SimGrid, the actor in charge of doing the stuff in kernel mode is called Maestro,
 * because it is the one scheduling when the others should move or wait.
 */
bool is_maestro()
{
  kernel::actor::ActorImpl* process = SIMIX_process_self();
  return process == nullptr || process == simix_global->maestro_process;
}

void sleep_for(double duration)
{
  if (duration > 0) {
    kernel::actor::ActorImpl* actor = SIMIX_process_self();
<<<<<<< HEAD
    Actor::on_sleep(actor->iface());

    simcall_process_sleep(duration);

    Actor::on_wake_up(actor->iface());
=======
    Actor::on_sleep(*actor->ciface());

    simcall_process_sleep(duration);

    Actor::on_wake_up(*actor->ciface());
>>>>>>> b32344ed
  }
}

void yield()
{
  simix::simcall([] { /* do nothing*/ });
}

XBT_PUBLIC void sleep_until(double timeout)
{
  double now = SIMIX_get_clock();
  if (timeout > now)
    sleep_for(timeout - now);
}

void execute(double flops)
{
  execute(flops, 1.0 /* priority */);
}

void execute(double flops, double priority)
{
  exec_init(flops)->set_priority(priority)->start()->wait();
}

void parallel_execute(const std::vector<s4u::Host*>& hosts, const std::vector<double>& flops_amounts,
                      const std::vector<double>& bytes_amounts)
{
  parallel_execute(hosts, flops_amounts, bytes_amounts, -1);
}

void parallel_execute(const std::vector<s4u::Host*>& hosts, const std::vector<double>& flops_amounts,
                      const std::vector<double>& bytes_amounts, double timeout)
{
  xbt_assert(hosts.size() > 0, "Your parallel executions must span over at least one host.");
  xbt_assert(hosts.size() == flops_amounts.size() || flops_amounts.empty(),
             "Host count (%zu) does not match flops_amount count (%zu).", hosts.size(), flops_amounts.size());
  xbt_assert(hosts.size() * hosts.size() == bytes_amounts.size() || bytes_amounts.empty(),
             "bytes_amounts must be a matrix of size host_count * host_count (%zu*%zu), but it's of size %zu.",
             hosts.size(), hosts.size(), flops_amounts.size());
  /* Check that we are not mixing VMs and PMs in the parallel task */
  bool is_a_vm = (nullptr != dynamic_cast<VirtualMachine*>(hosts.front()));
  xbt_assert(std::all_of(hosts.begin(), hosts.end(),
                         [is_a_vm](s4u::Host* elm) {
                           bool tmp_is_a_vm = (nullptr != dynamic_cast<VirtualMachine*>(elm));
                           return is_a_vm == tmp_is_a_vm;
                         }),
             "parallel_execute: mixing VMs and PMs is not supported (yet).");
  /* checking for infinite values */
  xbt_assert(std::all_of(flops_amounts.begin(), flops_amounts.end(), [](double elm) { return std::isfinite(elm); }),
             "flops_amounts comprises infinite values!");
  xbt_assert(std::all_of(bytes_amounts.begin(), bytes_amounts.end(), [](double elm) { return std::isfinite(elm); }),
             "flops_amounts comprises infinite values!");

  exec_init(hosts, flops_amounts, bytes_amounts)->set_timeout(timeout)->wait();
}

// deprecated
void parallel_execute(int host_nb, s4u::Host* const* host_list, const double* flops_amount, const double* bytes_amount,
                      double timeout)
{
  smx_activity_t s =
      simcall_execution_parallel_start("", host_nb, host_list, flops_amount, bytes_amount, /* rate */ -1, timeout);
  simcall_execution_wait(s);
  delete[] flops_amount;
  delete[] bytes_amount;
}

// deprecated
void parallel_execute(int host_nb, s4u::Host* const* host_list, const double* flops_amount, const double* bytes_amount)
{
  smx_activity_t s = simcall_execution_parallel_start("", host_nb, host_list, flops_amount, bytes_amount,
                                                      /* rate */ -1, /*timeout*/ -1);
  simcall_execution_wait(s);
  delete[] flops_amount;
  delete[] bytes_amount;
}

ExecPtr exec_init(double flops_amount)
{
  return ExecPtr(new ExecSeq(get_host(), flops_amount));
}

ExecPtr exec_init(const std::vector<s4u::Host*>& hosts, const std::vector<double>& flops_amounts,
                  const std::vector<double>& bytes_amounts)
{
  return ExecPtr(new ExecPar(hosts, flops_amounts, bytes_amounts));
}

ExecPtr exec_async(double flops)
{
  ExecPtr res = exec_init(flops);
  res->start();
  return res;
}

aid_t get_pid()
{
  return SIMIX_process_self()->get_pid();
}

aid_t get_ppid()
{
  return SIMIX_process_self()->get_ppid();
}

std::string get_name()
{
  return SIMIX_process_self()->get_name();
}

const char* get_cname()
{
  return SIMIX_process_self()->get_cname();
}

Host* get_host()
{
  return SIMIX_process_self()->get_host();
}

void suspend()
{
  kernel::actor::ActorImpl* actor = SIMIX_process_self();
<<<<<<< HEAD
  Actor::on_suspend(actor->iface());
=======
  Actor::on_suspend(*actor->ciface());
>>>>>>> b32344ed

  simcall_process_suspend(actor);
}

void resume()
{
  kernel::actor::ActorImpl* self = SIMIX_process_self();
  simix::simcall([self] { self->resume(); });
<<<<<<< HEAD
  Actor::on_resume(self->iface());
=======
  Actor::on_resume(*self->ciface());
>>>>>>> b32344ed
}

void exit()
{
  kernel::actor::ActorImpl* self = SIMIX_process_self();
  simgrid::simix::simcall([self] { self->exit(); });
}

void on_exit(const std::function<void(bool)>& fun)
{
  SIMIX_process_self()->iface()->on_exit(fun);
}

void on_exit(const std::function<void(int, void*)>& fun, void* data) /* deprecated */
{
  SIMIX_process_self()->iface()->on_exit([fun, data](bool exit) { fun(exit, data); });
}

/** @brief Moves the current actor to another host
 *
 * @see simgrid::s4u::Actor::migrate() for more information
 */
void migrate(Host* new_host)
{
  SIMIX_process_self()->iface()->migrate(new_host);
}

std::string getName() /* deprecated */
{
  return get_name();
}
const char* getCname() /* deprecated */
{
  return get_cname();
}
bool isMaestro() /* deprecated */
{
  return is_maestro();
}
aid_t getPid() /* deprecated */
{
  return get_pid();
}
aid_t getPpid() /* deprecated */
{
  return get_ppid();
}
Host* getHost() /* deprecated */
{
  return get_host();
}
void on_exit(int_f_pvoid_pvoid_t fun, void* data) /* deprecated */
{
  SIMIX_process_self()->iface()->on_exit([fun, data](int a) { fun((void*)(intptr_t)a, data); });
}
void onExit(int_f_pvoid_pvoid_t fun, void* data) /* deprecated */
{
  on_exit([fun, data](int a) { fun((void*)(intptr_t)a, data); });
}
void kill() /* deprecated */
{
  exit();
}

} // namespace this_actor
} // namespace s4u
} // namespace simgrid

/* **************************** Public C interface *************************** */

/** @ingroup m_actor_management
 * @brief Returns the process ID of @a actor.
 *
 * This function checks whether @a actor is a valid pointer and return its PID (or 0 in case of problem).
 */
aid_t sg_actor_get_PID(sg_actor_t actor)
{
  /* Do not raise an exception here: this function is called by the logs
   * and the exceptions, so it would be called back again and again */
  if (actor == nullptr || actor->get_impl() == nullptr)
    return 0;
  return actor->get_pid();
}

/** @ingroup m_actor_management
 * @brief Returns the process ID of the parent of @a actor.
 *
 * This function checks whether @a actor is a valid pointer and return its parent's PID.
 * Returns -1 if the actor has not been created by any other actor.
 */
aid_t sg_actor_get_PPID(sg_actor_t actor)
{
  return actor->get_ppid();
}

/** @ingroup m_actor_management
 *
 * @brief Return a #sg_actor_t given its PID.
 *
 * This function search in the list of all the created sg_actor_t for a sg_actor_t  whose PID is equal to @a PID.
 * If none is found, @c nullptr is returned.
   Note that the PID are unique in the whole simulation, not only on a given host.
 */
sg_actor_t sg_actor_by_PID(aid_t pid)
{
  return simgrid::s4u::Actor::by_pid(pid).get();
}

/** @ingroup m_actor_management
 * @brief Return the name of an actor.
 */
const char* sg_actor_get_name(sg_actor_t actor)
{
  return actor->get_cname();
}

sg_host_t sg_actor_get_host(sg_actor_t actor)
{
  return actor->get_host();
}

/** @ingroup m_actor_management
 * @brief Returns the value of a given actor property
 *
 * @param actor an actor
 * @param name a property name
 * @return value of a property (or nullptr if the property is not set)
 */
const char* sg_actor_get_property_value(sg_actor_t actor, const char* name)
{
  return actor->get_property(name);
}

/** @ingroup m_actor_management
 * @brief Return the list of properties
 *
 * This function returns all the parameters associated with an actor
 */
xbt_dict_t sg_actor_get_properties(sg_actor_t actor)
{
  xbt_assert(actor != nullptr, "Invalid parameter: First argument must not be nullptr");
  xbt_dict_t as_dict                        = xbt_dict_new_homogeneous(xbt_free_f);
  std::unordered_map<std::string, std::string>* props = actor->get_properties();
  if (props == nullptr)
    return nullptr;
  for (auto const& kv : *props) {
    xbt_dict_set(as_dict, kv.first.c_str(), xbt_strdup(kv.second.c_str()), nullptr);
  }
  return as_dict;
}

/** @ingroup m_actor_management
 * @brief Suspend the actor.
 *
 * This function suspends the actor by suspending the task on which it was waiting for the completion.
 */
void sg_actor_suspend(sg_actor_t actor)
{
  xbt_assert(actor != nullptr, "Invalid parameter: First argument must not be nullptr");
  actor->suspend();
}

/** @ingroup m_actor_management
 * @brief Resume a suspended actor.
 *
 * This function resumes a suspended actor by resuming the task on which it was waiting for the completion.
 */
void sg_actor_resume(sg_actor_t actor)
{
  xbt_assert(actor != nullptr, "Invalid parameter: First argument must not be nullptr");
  actor->resume();
}

/** @ingroup m_actor_management
 * @brief Returns true if the actor is suspended .
 *
 * This checks whether an actor is suspended or not by inspecting the task on which it was waiting for the completion.
 */
int sg_actor_is_suspended(sg_actor_t actor)
{
  return actor->is_suspended();
}

/**
 * @ingroup m_actor_management
 * @brief Restarts an actor from the beginning.
 */
sg_actor_t sg_actor_restart(sg_actor_t actor)
{
  return actor->restart();
}

/**
 * @ingroup m_actor_management
 * @brief Sets the "auto-restart" flag of the actor.
 * If the flag is set to 1, the actor will be automatically restarted when its host comes back up.
 */
void sg_actor_set_auto_restart(sg_actor_t actor, int auto_restart)
{
  actor->set_auto_restart(auto_restart);
}

/** @ingroup m_actor_management
 * @brief This actor will be terminated automatically when the last non-daemon actor finishes
 */
void sg_actor_daemonize(sg_actor_t actor)
{
  actor->daemonize();
}

/** @ingroup m_actor_management
 * @brief Migrates an actor to another location.
 *
 * This function changes the value of the #sg_host_t on  which @a actor is running.
 */
void sg_actor_migrate(sg_actor_t process, sg_host_t host)
{
  process->migrate(host);
}

/** @ingroup m_actor_management
 * @brief Wait for the completion of a #sg_actor_t.
 *
 * @param actor the actor to wait for
 * @param timeout wait until the actor is over, or the timeout expires
 */
void sg_actor_join(sg_actor_t actor, double timeout)
{
  actor->join(timeout);
}

void sg_actor_kill(sg_actor_t actor)
{
  actor->kill();
}

void sg_actor_kill_all()
{
  simgrid::s4u::Actor::kill_all();
}

/** @ingroup m_actor_management
 * @brief Set the kill time of an actor.
 *
 * @param actor an actor
 * @param kill_time the time when the actor is killed.
 */
void sg_actor_set_kill_time(sg_actor_t actor, double kill_time)
{
  actor->set_kill_time(kill_time);
}

/** Yield the current actor; let the other actors execute first */
void sg_actor_yield()
{
  simgrid::s4u::this_actor::yield();
}

void sg_actor_sleep_for(double duration)
{
  simgrid::s4u::this_actor::sleep_for(duration);
}

sg_actor_t sg_actor_attach(const char* name, void* data, sg_host_t host, xbt_dict_t properties)
{
  xbt_assert(host != nullptr, "Invalid parameters: host and code params must not be nullptr");
  std::unordered_map<std::string, std::string> props;
  xbt_dict_cursor_t cursor = nullptr;
  char* key;
  char* value;
  xbt_dict_foreach (properties, cursor, key, value)
    props[key] = value;
  xbt_dict_free(&properties);

  /* Let's create the process: SIMIX may decide to start it right now, even before returning the flow control to us */
  smx_actor_t actor = nullptr;
  try {
    actor = simgrid::kernel::actor::ActorImpl::attach(name, data, host, &props).get();
  } catch (simgrid::HostFailureException const&) {
    xbt_die("Could not attach");
  }

  simgrid::s4u::this_actor::yield();
  return actor->ciface();
}

void sg_actor_detach()
{
  simgrid::kernel::actor::ActorImpl::detach();
}<|MERGE_RESOLUTION|>--- conflicted
+++ resolved
@@ -21,16 +21,6 @@
 namespace simgrid {
 namespace s4u {
 
-<<<<<<< HEAD
-xbt::signal<void(ActorPtr)> s4u::Actor::on_creation;
-xbt::signal<void(ActorPtr)> s4u::Actor::on_suspend;
-xbt::signal<void(ActorPtr)> s4u::Actor::on_resume;
-xbt::signal<void(ActorPtr)> s4u::Actor::on_sleep;
-xbt::signal<void(ActorPtr)> s4u::Actor::on_wake_up;
-xbt::signal<void(ActorPtr)> s4u::Actor::on_migration_start;
-xbt::signal<void(ActorPtr)> s4u::Actor::on_migration_end;
-xbt::signal<void(ActorPtr)> s4u::Actor::on_destruction;
-=======
 xbt::signal<void(Actor&)> s4u::Actor::on_creation;
 xbt::signal<void(Actor const&)> s4u::Actor::on_suspend;
 xbt::signal<void(Actor const&)> s4u::Actor::on_resume;
@@ -39,16 +29,11 @@
 xbt::signal<void(Actor const&)> s4u::Actor::on_migration_start;
 xbt::signal<void(Actor const&)> s4u::Actor::on_migration_end;
 xbt::signal<void(Actor const&)> s4u::Actor::on_destruction;
->>>>>>> b32344ed
 
 // ***** Actor creation *****
 ActorPtr Actor::self()
 {
-<<<<<<< HEAD
-  smx_context_t self_context = kernel::context::Context::self();
-=======
   kernel::context::Context* self_context = kernel::context::Context::self();
->>>>>>> b32344ed
   if (self_context == nullptr)
     return ActorPtr();
 
@@ -118,14 +103,10 @@
 
 void Actor::on_exit(int_f_pvoid_pvoid_t fun, void* data) /* deprecated */
 {
-<<<<<<< HEAD
-  simix::simcall([this, fun, data] { SIMIX_process_on_exit(pimpl_, fun, data); });
-=======
   on_exit([fun, data](bool failed) {
     intptr_t status = failed ? SMX_EXIT_FAILURE : SMX_EXIT_SUCCESS;
     fun(reinterpret_cast<void*>(status), data);
   });
->>>>>>> b32344ed
 }
 
 void Actor::on_exit(const std::function<void(int, void*)>& fun, void* data) /* deprecated */
@@ -135,12 +116,7 @@
 
 void Actor::on_exit(const std::function<void(bool /*failed*/)>& fun) const
 {
-<<<<<<< HEAD
-  simix::simcall(
-      [this, fun] { SIMIX_process_on_exit(pimpl_, [fun](int a, void* /*data*/) { fun(a != 0); }, nullptr); });
-=======
   simix::simcall([this, &fun] { SIMIX_process_on_exit(pimpl_, fun); });
->>>>>>> b32344ed
 }
 
 void Actor::migrate(Host* new_host)
@@ -206,11 +182,7 @@
 void Actor::resume()
 {
   simix::simcall([this] { pimpl_->resume(); });
-<<<<<<< HEAD
-  s4u::Actor::on_resume(this);
-=======
   s4u::Actor::on_resume(*this);
->>>>>>> b32344ed
 }
 
 bool Actor::is_suspended()
@@ -246,26 +218,11 @@
 {
   kernel::actor::ActorImpl* process = SIMIX_process_self();
   simix::simcall([this, process] {
-<<<<<<< HEAD
-    if (pimpl_ == simix_global->maestro_process)
-      pimpl_->exit();
-    else
-      process->kill(pimpl_);
-  });
-}
-
-kernel::actor::ActorImpl* Actor::get_impl()
-{
-  return pimpl_;
-}
-
-=======
     xbt_assert(pimpl_ != simix_global->maestro_process, "Killing maestro is a rather bad idea");
     process->kill(pimpl_);
   });
 }
 
->>>>>>> b32344ed
 // ***** Static functions *****
 
 ActorPtr Actor::by_pid(aid_t pid)
@@ -327,19 +284,11 @@
 {
   if (duration > 0) {
     kernel::actor::ActorImpl* actor = SIMIX_process_self();
-<<<<<<< HEAD
-    Actor::on_sleep(actor->iface());
+    Actor::on_sleep(*actor->ciface());
 
     simcall_process_sleep(duration);
 
-    Actor::on_wake_up(actor->iface());
-=======
-    Actor::on_sleep(*actor->ciface());
-
-    simcall_process_sleep(duration);
-
     Actor::on_wake_up(*actor->ciface());
->>>>>>> b32344ed
   }
 }
 
@@ -464,11 +413,7 @@
 void suspend()
 {
   kernel::actor::ActorImpl* actor = SIMIX_process_self();
-<<<<<<< HEAD
-  Actor::on_suspend(actor->iface());
-=======
   Actor::on_suspend(*actor->ciface());
->>>>>>> b32344ed
 
   simcall_process_suspend(actor);
 }
@@ -477,11 +422,7 @@
 {
   kernel::actor::ActorImpl* self = SIMIX_process_self();
   simix::simcall([self] { self->resume(); });
-<<<<<<< HEAD
-  Actor::on_resume(self->iface());
-=======
   Actor::on_resume(*self->ciface());
->>>>>>> b32344ed
 }
 
 void exit()
