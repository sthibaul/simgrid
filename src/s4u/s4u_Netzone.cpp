/* Copyright (c) 2006-2019. The SimGrid Team. All rights reserved.          */

/* This program is free software; you can redistribute it and/or modify it
 * under the terms of the license (GNU LGPL) which comes with this package. */

#include "simgrid/kernel/routing/NetPoint.hpp"
#include "simgrid/s4u/Engine.hpp"
#include "simgrid/s4u/Host.hpp"
#include "simgrid/s4u/NetZone.hpp"
#include "simgrid/zone.h"

XBT_LOG_NEW_DEFAULT_CATEGORY(s4u_netzone, "S4U Networking Zones");

namespace simgrid {
namespace s4u {

xbt::signal<void(bool symmetrical, kernel::routing::NetPoint* src, kernel::routing::NetPoint* dst,
                 kernel::routing::NetPoint* gw_src, kernel::routing::NetPoint* gw_dst,
<<<<<<< HEAD
                 std::vector<kernel::resource::LinkImpl*>& link_list)>
    NetZone::on_route_creation;
xbt::signal<void(NetZone&)> NetZone::on_creation;
xbt::signal<void(NetZone&)> NetZone::on_seal;
=======
                 std::vector<kernel::resource::LinkImpl*> const& link_list)>
    NetZone::on_route_creation;
xbt::signal<void(NetZone const&)> NetZone::on_creation;
xbt::signal<void(NetZone const&)> NetZone::on_seal;
>>>>>>> b32344ed

NetZone::NetZone(kernel::routing::NetZoneImpl* impl) : pimpl_(impl) {}

NetZone::~NetZone()
{
}

std::unordered_map<std::string, std::string>* NetZone::get_properties()
{
  return simix::simcall([this] { return &properties_; });
}

/** Retrieve the property value (or nullptr if not set) */
const char* NetZone::get_property(const std::string& key)
{
  return properties_.at(key).c_str();
}
void NetZone::set_property(const std::string& key, const std::string& value)
{
  simix::simcall([this, &key, &value] { properties_[key] = value; });
}

/** @brief Returns the list of direct children (no grand-children) */
std::vector<NetZone*> NetZone::get_children()
{
  std::vector<NetZone*> res;
  for (auto child : *(pimpl_->get_children()))
    res.push_back(child->get_iface());
  return res;
}

const std::string& NetZone::get_name() const
{
  return pimpl_->get_name();
}
const char* NetZone::get_cname() const
{
  return pimpl_->get_cname();
}
NetZone* NetZone::get_father()
{
  return pimpl_->get_father()->get_iface();
}

/** @brief Returns the list of the hosts found in this NetZone (not recursively)
 *
 * Only the hosts that are directly contained in this NetZone are retrieved,
 * not the ones contained in sub-netzones.
 */
std::vector<Host*> NetZone::get_all_hosts()
{
  return pimpl_->get_all_hosts();
}

void NetZone::getHosts(std::vector<Host*>* whereto)
{
  for (auto const& card : pimpl_->get_vertices()) {
    Host* host = Host::by_name_or_null(card->get_name());
    if (host != nullptr)
      whereto->push_back(host);
  }
}

int NetZone::get_host_count()
{
  return pimpl_->get_host_count();
}

int NetZone::add_component(kernel::routing::NetPoint* elm)
{
  return pimpl_->add_component(elm);
}

void NetZone::add_route(kernel::routing::NetPoint* src, kernel::routing::NetPoint* dst,
                        kernel::routing::NetPoint* gw_src, kernel::routing::NetPoint* gw_dst,
                        std::vector<kernel::resource::LinkImpl*>& link_list, bool symmetrical)
{
  pimpl_->add_route(src, dst, gw_src, gw_dst, link_list, symmetrical);
}
void NetZone::add_bypass_route(kernel::routing::NetPoint* src, kernel::routing::NetPoint* dst,
                               kernel::routing::NetPoint* gw_src, kernel::routing::NetPoint* gw_dst,
                               std::vector<kernel::resource::LinkImpl*>& link_list, bool symmetrical)
{
  pimpl_->add_bypass_route(src, dst, gw_src, gw_dst, link_list, symmetrical);
}
std::vector<kernel::routing::NetPoint*> NetZone::getVertices()
{
  return pimpl_->get_vertices();
}
} // namespace s4u
} // namespace simgrid

/* **************************** Public C interface *************************** */

sg_netzone_t sg_zone_get_root()
{
  return simgrid::s4u::Engine::get_instance()->get_netzone_root();
}

const char* sg_zone_get_name(sg_netzone_t netzone)
{
  return netzone->get_cname();
}

sg_netzone_t sg_zone_get_by_name(const char* name)
{
  return simgrid::s4u::Engine::get_instance()->netzone_by_name_or_null(name);
}

void sg_zone_get_sons(sg_netzone_t netzone, xbt_dict_t whereto)
{
  for (auto const& elem : netzone->get_children()) {
    xbt_dict_set(whereto, elem->get_cname(), static_cast<void*>(elem), nullptr);
  }
}

const char* sg_zone_get_property_value(sg_netzone_t netzone, const char* name)
{
  return netzone->get_property(name);
}

void sg_zone_set_property_value(sg_netzone_t netzone, const char* name, char* value)
{
  netzone->set_property(name, value);
}

void sg_zone_get_hosts(sg_netzone_t netzone, xbt_dynar_t whereto)
{
  /* converts vector to dynar */
  std::vector<simgrid::s4u::Host*> hosts = netzone->get_all_hosts();
  for (auto const& host : hosts)
    xbt_dynar_push(whereto, &host);
}<|MERGE_RESOLUTION|>--- conflicted
+++ resolved
@@ -16,17 +16,10 @@
 
 xbt::signal<void(bool symmetrical, kernel::routing::NetPoint* src, kernel::routing::NetPoint* dst,
                  kernel::routing::NetPoint* gw_src, kernel::routing::NetPoint* gw_dst,
-<<<<<<< HEAD
-                 std::vector<kernel::resource::LinkImpl*>& link_list)>
-    NetZone::on_route_creation;
-xbt::signal<void(NetZone&)> NetZone::on_creation;
-xbt::signal<void(NetZone&)> NetZone::on_seal;
-=======
                  std::vector<kernel::resource::LinkImpl*> const& link_list)>
     NetZone::on_route_creation;
 xbt::signal<void(NetZone const&)> NetZone::on_creation;
 xbt::signal<void(NetZone const&)> NetZone::on_seal;
->>>>>>> b32344ed
 
 NetZone::NetZone(kernel::routing::NetZoneImpl* impl) : pimpl_(impl) {}
 
