/* Copyright (c) 2004, 2005, 2006, 2007, 2008, 2009, 2010. The SimGrid Team.
 * All rights reserved.                                                     */

/* This program is free software; you can redistribute it and/or modify it
 * under the terms of the license (GNU LGPL) which comes with this package. */

#include "msg_private.h"
#include "xbt/sysdep.h"
#include "xbt/log.h"

XBT_LOG_NEW_DEFAULT_SUBCATEGORY(msg_process, msg,
                                "Logging specific to MSG (process)");

/** @addtogroup m_process_management
 *    \htmlonly <!-- DOXYGEN_NAVBAR_LABEL="Processes" --> \endhtmlonly
 *
 *  We need to simulate many independent scheduling decisions, so
 *  the concept of <em>process</em> is at the heart of the
 *  simulator. A process may be defined as a <em>code</em>, with
 *  some <em>private data</em>, executing in a <em>location</em>.
 *  \see m_process_t
 */

/******************************** Process ************************************/

/**
 * \brief Cleans the MSG data of a process.
 * \param smx_proc a SIMIX process
 */
void MSG_process_cleanup_from_SIMIX(smx_process_t smx_proc)
{
  simdata_process_t msg_proc;

  // get the MSG process from the SIMIX process
  if (smx_proc == SIMIX_process_self()) {
    /* avoid a SIMIX request if this function is called by the process itself */
    msg_proc = SIMIX_process_self_get_data(smx_proc);
    SIMIX_process_self_set_data(smx_proc, NULL);
  }
  else {
    msg_proc = simcall_process_get_data(smx_proc);
    simcall_process_set_data(smx_proc, NULL);
  }

#ifdef HAVE_TRACING
  TRACE_msg_process_end(smx_proc);
#endif

  // free the data if a function was provided
  if (msg_proc->data && msg_global->process_data_cleanup) {
    msg_global->process_data_cleanup(msg_proc->data);
  }

  // free the MSG process
  xbt_free(msg_proc);
}

/* This function creates a MSG process. It has the prototype enforced by SIMIX_function_register_process_create */
void MSG_process_create_from_SIMIX(smx_process_t* process, const char *name,
                                    xbt_main_func_t code, void *data,
                                    const char *hostname, double kill_time, int argc, char **argv,
                                    xbt_dict_t properties)
{
  m_host_t host = MSG_get_host_by_name(hostname);
  m_process_t p = MSG_process_create_with_environment(name, code, data,
                                                      host, kill_time, argc, argv,
                                                      properties);
  *((m_process_t*) process) = p;
}

/** \ingroup m_process_management
 * \brief Creates and runs a new #m_process_t.
 *
 * Does exactly the same as #MSG_process_create_with_arguments but without
   providing standard arguments (\a argc, \a argv, \a start_time, \a kill_time).
 * \sa MSG_process_create_with_arguments
 */
m_process_t MSG_process_create(const char *name,
                               xbt_main_func_t code, void *data,
                               m_host_t host)
{
  return MSG_process_create_with_environment(name, code, data, host, -1, -1,
                                             NULL, NULL);
}

/** \ingroup m_process_management
 * \brief Creates and runs a new #m_process_t.

 * A constructor for #m_process_t taking four arguments and returning the
 * corresponding object. The structure (and the corresponding thread) is
 * created, and put in the list of ready process.
 * \param name a name for the object. It is for user-level information
   and can be NULL.
 * \param code is a function describing the behavior of the process. It
   should then only use functions described in \ref
   m_process_management (to create a new #m_process_t for example),
   in \ref m_host_management (only the read-only functions i.e. whose
   name contains the word get), in \ref m_task_management (to create
   or destroy some #m_task_t for example) and in \ref
   msg_task_usage (to handle file transfers and task processing).
 * \param data a pointer to any data one may want to attach to the new
   object.  It is for user-level information and can be NULL. It can
   be retrieved with the function \ref MSG_process_get_data.
 * \param host the location where the new process is executed.
 * \param argc first argument passed to \a code
 * \param argv second argument passed to \a code
 * \see m_process_t
 * \return The new corresponding object.
 */

m_process_t MSG_process_create_with_arguments(const char *name,
                                              xbt_main_func_t code,
                                              void *data, m_host_t host,
                                              int argc, char **argv)
{
  return MSG_process_create_with_environment(name, code, data, host, -1.0,
                                             argc, argv, NULL);
}

/** \ingroup m_process_management
 * \brief Creates and runs a new #m_process_t.

 * A constructor for #m_process_t taking four arguments and returning the
 * corresponding object. The structure (and the corresponding thread) is
 * created, and put in the list of ready process.
 * \param name a name for the object. It is for user-level information
   and can be NULL.
 * \param code is a function describing the behavior of the process. It
   should then only use functions described in \ref
   m_process_management (to create a new #m_process_t for example),
   in \ref m_host_management (only the read-only functions i.e. whose
   name contains the word get), in \ref m_task_management (to create
   or destroy some #m_task_t for example) and in \ref
   msg_task_usage (to handle file transfers and task processing).
 * \param data a pointer to any data one may want to attach to the new
   object.  It is for user-level information and can be NULL. It can
   be retrieved with the function \ref MSG_process_get_data.
 * \param host the location where the new process is executed.
 * \param kill_time the time when the process is killed.
 * \param argc first argument passed to \a code
 * \param argv second argument passed to \a code
 * \param properties list a properties defined for this process
 * \see m_process_t
 * \return The new corresponding object.
 */
m_process_t MSG_process_create_with_environment(const char *name,
                                                xbt_main_func_t code,
                                                void *data, m_host_t host,
                                                double kill_time,
                                                int argc, char **argv,
                                                xbt_dict_t properties)
{
  xbt_assert(code != NULL && host != NULL, "Invalid parameters");
  simdata_process_t simdata = xbt_new0(s_simdata_process_t, 1);
  m_process_t process;

  /* Simulator data for MSG */
  simdata->PID = msg_global->PID++;
  simdata->waiting_action = NULL;
  simdata->waiting_task = NULL;
  simdata->m_host = host;
  simdata->argc = argc;
  simdata->argv = argv;
  simdata->data = data;
  simdata->last_errno = MSG_OK;

  if (SIMIX_process_self()) {
    simdata->PPID = MSG_process_get_PID(MSG_process_self());
  } else {
    simdata->PPID = -1;
  }

#ifdef HAVE_TRACING
  TRACE_msg_process_create(name, simdata->PID, simdata->m_host);
#endif

  /* Let's create the process: SIMIX may decide to start it right now,
   * even before returning the flow control to us */
<<<<<<< HEAD
  simcall_process_create(&process, name, code, simdata, SIMIX_host_get_name(host->smx_host),
=======
  simcall_process_create(&process, name, code, simdata, host->name, kill_time,
>>>>>>> 5fead7e7
                           argc, argv, properties);

  if (!process) {
    /* Undo everything we have just changed */
    msg_global->PID--;
    xbt_free(simdata);
    return NULL;
  }

  return process;
}

void MSG_process_kill_from_SIMIX(smx_process_t p)
{
#ifdef HAVE_TRACING
  TRACE_msg_process_kill(p);
#endif
  MSG_process_kill(p);
}

/** \ingroup m_process_management
 * \param process poor victim
 *
 * This function simply kills a \a process... scary isn't it ? :)
 */
void MSG_process_kill(m_process_t process)
{
#ifdef HAVE_TRACING
  TRACE_msg_process_kill(process);
#endif

//  /* FIXME: why do we only cancel communication actions? is this useful? */
//  simdata_process_t p_simdata = simcall_process_get_data(process);
//  if (p_simdata->waiting_task && p_simdata->waiting_task->simdata->comm) {
//    simcall_comm_cancel(p_simdata->waiting_task->simdata->comm);
//  }
 
  simcall_process_kill(process);

  return;
}

/** \ingroup m_process_management
 * \brief Migrates a process to another location.
 *
 * This function checks whether \a process and \a host are valid pointers
   and change the value of the #m_host_t on which \a process is running.
 */
MSG_error_t MSG_process_migrate(m_process_t process, m_host_t host)
{
  simdata_process_t simdata = simcall_process_get_data(process);
  simdata->m_host = host;
#ifdef HAVE_TRACING
  m_host_t now = simdata->m_host;
  TRACE_msg_process_change_host(process, now, host);
#endif
  simcall_process_change_host(process, host->smx_host);
  return MSG_OK;
}

/** \ingroup m_process_management
 * \brief Returns the user data of a process.
 *
 * This function checks whether \a process is a valid pointer or not
   and returns the user data associated to this process.
 */
void* MSG_process_get_data(m_process_t process)
{
  xbt_assert(process != NULL, "Invalid parameter");

  /* get from SIMIX the MSG process data, and then the user data */
  simdata_process_t simdata = simcall_process_get_data(process);
  return simdata->data;
}

/** \ingroup m_process_management
 * \brief Sets the user data of a process.
 *
 * This function checks whether \a process is a valid pointer or not
   and sets the user data associated to this process.
 */
MSG_error_t MSG_process_set_data(m_process_t process, void *data)
{
  xbt_assert(process != NULL, "Invalid parameter");

  simdata_process_t simdata = simcall_process_get_data(process);
  simdata->data = data;

  return MSG_OK;
}

/** \ingroup m_process_management
 * \brief Sets a cleanup function to be called to free the userdata of a
 * process when a process is destroyed.
 * \param data_cleanup a cleanup function for the userdata of a process,
 * or NULL to call no function
 */
XBT_PUBLIC(void) MSG_process_set_data_cleanup(void_f_pvoid_t data_cleanup) {

  msg_global->process_data_cleanup = data_cleanup;
}

/** \ingroup m_process_management
 * \brief Return the location on which a process is running.
 * \param process a process (NULL means the current one)
 * \return the m_host_t corresponding to the location on which \a
 * process is running.
 */
m_host_t MSG_process_get_host(m_process_t process)
{
  simdata_process_t simdata;
  if (process == NULL) {
    simdata = SIMIX_process_self_get_data(SIMIX_process_self());
  }
  else {
    simdata = simcall_process_get_data(process);
  }
  return simdata->m_host;
}

/** \ingroup m_process_management
 *
 * \brief Return a #m_process_t given its PID.
 *
 * This function search in the list of all the created m_process_t for a m_process_t
   whose PID is equal to \a PID. If no host is found, \c NULL is returned.
   Note that the PID are uniq in the whole simulation, not only on a given host.
 */
m_process_t MSG_process_from_PID(int PID)
{
	return SIMIX_process_from_PID(PID);
}

/** @brief returns a list of all currently existing processes */
xbt_dynar_t MSG_processes_as_dynar(void) {
  return SIMIX_processes_as_dynar();
}

/** \ingroup m_process_management
 * \brief Returns the process ID of \a process.
 *
 * This function checks whether \a process is a valid pointer or not
   and return its PID (or 0 in case of problem).
 */
int MSG_process_get_PID(m_process_t process)
{
  /* Do not raise an exception here: this function is called by the logs
   * and the exceptions, so it would be called back again and again */
  if (process == NULL) {
    return 0;
  }

  simdata_process_t simdata = simcall_process_get_data(process);

  return simdata != NULL ? simdata->PID : 0;
}

/** \ingroup m_process_management
 * \brief Returns the process ID of the parent of \a process.
 *
 * This function checks whether \a process is a valid pointer or not
   and return its PID. Returns -1 if the process has not been created by
   any other process.
 */
int MSG_process_get_PPID(m_process_t process)
{
  xbt_assert(process != NULL, "Invalid parameter");

  simdata_process_t simdata = simcall_process_get_data(process);

  return simdata->PPID;
}

/** \ingroup m_process_management
 * \brief Return the name of a process.
 *
 * This function checks whether \a process is a valid pointer or not
   and return its name.
 */
const char *MSG_process_get_name(m_process_t process)
{
  xbt_assert(process, "Invalid parameter");

  return simcall_process_get_name(process);
}

/** \ingroup m_process_management
 * \brief Returns the value of a given process property
 *
 * \param process a process
 * \param name a property name
 * \return value of a property (or NULL if the property is not set)
 */
const char *MSG_process_get_property_value(m_process_t process,
                                           const char *name)
{
  return xbt_dict_get_or_null(MSG_process_get_properties(process), name);
}

/** \ingroup m_process_management
 * \brief Return the list of properties
 *
 * This function returns all the parameters associated with a process
 */
xbt_dict_t MSG_process_get_properties(m_process_t process)
{
  xbt_assert(process != NULL, "Invalid parameter");

  return simcall_process_get_properties(process);

}

/** \ingroup m_process_management
 * \brief Return the PID of the current process.
 *
 * This function returns the PID of the currently running #m_process_t.
 */
int MSG_process_self_PID(void)
{
  return MSG_process_get_PID(MSG_process_self());
}

/** \ingroup m_process_management
 * \brief Return the PPID of the current process.
 *
 * This function returns the PID of the parent of the currently
 * running #m_process_t.
 */
int MSG_process_self_PPID(void)
{
  return MSG_process_get_PPID(MSG_process_self());
}

/** \ingroup m_process_management
 * \brief Return the current process.
 *
 * This function returns the currently running #m_process_t.
 */
m_process_t MSG_process_self(void)
{
  return SIMIX_process_self();
}

/** \ingroup m_process_management
 * \brief Suspend the process.
 *
 * This function suspends the process by suspending the task on which
 * it was waiting for the completion.
 */
MSG_error_t MSG_process_suspend(m_process_t process)
{
  xbt_assert(process != NULL, "Invalid parameter");

#ifdef HAVE_TRACING
  TRACE_msg_process_suspend(process);
#endif

  simcall_process_suspend(process);
  MSG_RETURN(MSG_OK);
}

/** \ingroup m_process_management
 * \brief Resume a suspended process.
 *
 * This function resumes a suspended process by resuming the task on
 * which it was waiting for the completion.
 */
MSG_error_t MSG_process_resume(m_process_t process)
{
  xbt_assert(process != NULL, "Invalid parameter");

#ifdef HAVE_TRACING
  TRACE_msg_process_resume(process);
#endif

  simcall_process_resume(process);
  MSG_RETURN(MSG_OK);
}

/** \ingroup m_process_management
 * \brief Returns true if the process is suspended .
 *
 * This checks whether a process is suspended or not by inspecting the
 * task on which it was waiting for the completion.
 */
int MSG_process_is_suspended(m_process_t process)
{
  xbt_assert(process != NULL, "Invalid parameter");
  return simcall_process_is_suspended(process);
}

smx_context_t MSG_process_get_smx_ctx(m_process_t process) {
  return SIMIX_process_get_context(process);
}<|MERGE_RESOLUTION|>--- conflicted
+++ resolved
@@ -176,11 +176,7 @@
 
   /* Let's create the process: SIMIX may decide to start it right now,
    * even before returning the flow control to us */
-<<<<<<< HEAD
-  simcall_process_create(&process, name, code, simdata, SIMIX_host_get_name(host->smx_host),
-=======
-  simcall_process_create(&process, name, code, simdata, host->name, kill_time,
->>>>>>> 5fead7e7
+  simcall_process_create(&process, name, code, simdata, SIMIX_host_get_name(host->smx_host), kill_time,
                            argc, argv, properties);
 
   if (!process) {
