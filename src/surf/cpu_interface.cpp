/* Copyright (c) 2013-2018. The SimGrid Team. All rights reserved.          */

/* This program is free software; you can redistribute it and/or modify it
 * under the terms of the license (GNU LGPL) which comes with this package. */

#include "cpu_interface.hpp"
#include "src/instr/instr_private.hpp" // TRACE_is_enabled(). FIXME: remove by subscribing tracing to the surf signals
#include "src/surf/surf_interface.hpp"
#include "surf/surf.hpp"

XBT_LOG_EXTERNAL_CATEGORY(surf_kernel);
XBT_LOG_NEW_DEFAULT_SUBCATEGORY(surf_cpu, surf, "Logging specific to the SURF cpu module");

simgrid::surf::CpuModel *surf_cpu_model_pm;
simgrid::surf::CpuModel *surf_cpu_model_vm;

namespace simgrid {
namespace surf {

/*********
 * Model *
 *********/

void CpuModel::update_actions_state_lazy(double now, double /*delta*/)
{
  while (not get_action_heap().empty() && double_equals(get_action_heap().top_date(), now, sg_surf_precision)) {

    CpuAction* action = static_cast<CpuAction*>(get_action_heap().pop());
    XBT_CDEBUG(surf_kernel, "Something happened to action %p", action);

    action->finish(kernel::resource::Action::State::done);
    XBT_CDEBUG(surf_kernel, "Action %p finished", action);
  }
  if (TRACE_is_enabled()) {
    //defining the last timestamp that we can safely dump to trace file
    //without losing the event ascending order (considering all CPU's)
    double smaller = -1;
    for (kernel::resource::Action const& action : *get_running_action_set()) {
      if (smaller < 0 || action.get_last_update() < smaller)
        smaller = action.get_last_update();
    }
    if (smaller > 0) {
      TRACE_last_timestamp_to_dump = smaller;
    }
  }
}

void CpuModel::update_actions_state_full(double now, double delta)
{
  for (auto it = std::begin(*get_running_action_set()); it != std::end(*get_running_action_set());) {
    CpuAction& action = static_cast<CpuAction&>(*it);
    ++it; // increment iterator here since the following calls to action.finish() may invalidate it

    action.update_remains(action.get_variable()->get_value() * delta);

    if (action.get_max_duration() != NO_MAX_DURATION)
      action.update_max_duration(delta);

    if (((action.get_remains_no_update() <= 0) && (action.get_variable()->get_weight() > 0)) ||
        ((action.get_max_duration() != NO_MAX_DURATION) && (action.get_max_duration() <= 0))) {
      action.finish(kernel::resource::Action::State::done);
    }
  }
}

/************
 * Resource *
 ************/
Cpu::Cpu(kernel::resource::Model* model, simgrid::s4u::Host* host, std::vector<double>* speedPerPstate, int core)
    : Cpu(model, host, nullptr /*constraint*/, speedPerPstate, core)
{
}

Cpu::Cpu(kernel::resource::Model* model, simgrid::s4u::Host* host, kernel::lmm::Constraint* constraint,
         std::vector<double>* speedPerPstate, int core)
    : Resource(model, host->get_cname(), constraint), coresAmount_(core), host_(host)
{
  xbt_assert(core > 0, "Host %s must have at least one core, not 0.", host->get_cname());

  speed_.peak = speedPerPstate->front();
  speed_.scale = 1;
  host->pimpl_cpu = this;
  xbt_assert(speed_.scale > 0, "Speed of host %s must be >0", host->get_cname());

  // Copy the power peak array:
  for (double const& value : *speedPerPstate) {
    speedPerPstate_.push_back(value);
  }
}

Cpu::~Cpu() = default;

int Cpu::getNbPStates()
{
  return speedPerPstate_.size();
}

void Cpu::setPState(int pstate_index)
{
  xbt_assert(pstate_index <= static_cast<int>(speedPerPstate_.size()),
             "Invalid parameters for CPU %s (pstate %d > length of pstates %d). Please fix your platform file, or your "
             "call to change the pstate.",
             get_cname(), pstate_index, static_cast<int>(speedPerPstate_.size()));

  double new_peak_speed = speedPerPstate_[pstate_index];
  pstate_ = pstate_index;
  speed_.peak = new_peak_speed;

  onSpeedChange();
}

int Cpu::getPState()
{
  return pstate_;
}

double Cpu::getPstateSpeed(int pstate_index)
{
  xbt_assert((pstate_index <= static_cast<int>(speedPerPstate_.size())), "Invalid parameters (pstate index out of bounds)");

  return speedPerPstate_[pstate_index];
}

double Cpu::getSpeed(double load)
{
  return load * speed_.peak;
}

double Cpu::get_available_speed()
{
/* number between 0 and 1 */
  return speed_.scale;
}

void Cpu::onSpeedChange() {
<<<<<<< HEAD
  if (TRACE_categorized() || TRACE_uncategorized() || TRACE_platform())
    instr::Container::by_name(get_cname())
        ->get_variable("power")
        ->set_event(surf_get_clock(), coresAmount_ * speed_.scale * speed_.peak);
  s4u::Host::on_speed_change(*host_);
=======
  s4u::Host::onSpeedChange(*host_);
>>>>>>> a53d7cf0
}

int Cpu::coreCount()
{
  return coresAmount_;
}

void Cpu::setStateTrace(tmgr_trace_t trace)
{
  xbt_assert(stateEvent_ == nullptr, "Cannot set a second state trace to Host %s", host_->get_cname());

  stateEvent_ = future_evt_set->add_trace(trace, this);
}
void Cpu::set_speed_trace(tmgr_trace_t trace)
{
  xbt_assert(speed_.event == nullptr, "Cannot set a second speed trace to Host %s", host_->get_cname());

  speed_.event = future_evt_set->add_trace(trace, this);
}


/**********
 * Action *
 **********/

void CpuAction::update_remains_lazy(double now)
{
  xbt_assert(get_state_set() == get_model()->get_running_action_set(),
             "You're updating an action that is not running.");
  xbt_assert(get_priority() > 0, "You're updating an action that seems suspended.");

  double delta = now - get_last_update();

  if (get_remains_no_update() > 0) {
    XBT_CDEBUG(surf_kernel, "Updating action(%p): remains was %f, last_update was: %f", this, get_remains_no_update(),
               get_last_update());
    update_remains(get_last_value() * delta);

    if (TRACE_is_enabled()) {
      Cpu* cpu = static_cast<Cpu*>(get_variable()->get_constraint(0)->get_id());
      TRACE_surf_resource_set_utilization("HOST", "power_used", cpu->get_cname(), get_category(), get_last_value(),
                                          get_last_update(), now - get_last_update());
    }
    XBT_CDEBUG(surf_kernel, "Updating action(%p): remains is now %f", this, get_remains_no_update());
  }

  set_last_update();
  set_last_value(get_variable()->get_value());
}

simgrid::xbt::signal<void(simgrid::surf::CpuAction*, kernel::resource::Action::State)> CpuAction::onStateChange;

void CpuAction::suspend(){
  Action::State previous = get_state();
  onStateChange(this, previous);
  Action::suspend();
}

void CpuAction::resume(){
  Action::State previous = get_state();
  onStateChange(this, previous);
  Action::resume();
}

void CpuAction::set_state(Action::State state)
{
  Action::State previous = get_state();
  Action::set_state(state);
  onStateChange(this, previous);
}
/** @brief returns a list of all CPUs that this action is using */
std::list<Cpu*> CpuAction::cpus() {
  std::list<Cpu*> retlist;
  int llen = get_variable()->get_number_of_constraint();

  for (int i = 0; i < llen; i++) {
    /* Beware of composite actions: ptasks put links and cpus together */
    // extra pb: we cannot dynamic_cast from void*...
    kernel::resource::Resource* resource =
        static_cast<kernel::resource::Resource*>(get_variable()->get_constraint(i)->get_id());
    Cpu* cpu           = dynamic_cast<Cpu*>(resource);
    if (cpu != nullptr)
      retlist.push_back(cpu);
  }

  return retlist;
}

}
}<|MERGE_RESOLUTION|>--- conflicted
+++ resolved
@@ -133,15 +133,7 @@
 }
 
 void Cpu::onSpeedChange() {
-<<<<<<< HEAD
-  if (TRACE_categorized() || TRACE_uncategorized() || TRACE_platform())
-    instr::Container::by_name(get_cname())
-        ->get_variable("power")
-        ->set_event(surf_get_clock(), coresAmount_ * speed_.scale * speed_.peak);
   s4u::Host::on_speed_change(*host_);
-=======
-  s4u::Host::onSpeedChange(*host_);
->>>>>>> a53d7cf0
 }
 
 int Cpu::coreCount()
