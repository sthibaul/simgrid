--- conflicted
+++ resolved
@@ -398,14 +398,10 @@
     XBT_DEBUG("Fullduplex active adding backward flow using 5%%");
     for (auto link : *back_route)
       lmm_expand(p_maxminSystem, link->getConstraint(), action->getVariable(), .05);
-<<<<<<< HEAD
-    lmm_variable_concurrency_share_set(action->getVariable(),2);
-=======
-    }
+     
     //Change concurrency_share here, if you want that cross-traffic is included in the SURF concurrency
     //(You would also have to change lmm_element_concurrency())
     //lmm_variable_concurrency_share_set(action->getVariable(),2);
->>>>>>> ba9a4cfe
   }
 
   delete route;
