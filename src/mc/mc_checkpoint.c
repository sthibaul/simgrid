--- conflicted
+++ resolved
@@ -113,7 +113,6 @@
   /* FIXME: free the memory map */
 }
 
-
 void MC_take_snapshot_liveness(mc_snapshot_t snapshot)
 {
   unsigned int i = 0;
@@ -136,43 +135,6 @@
         if (reg.start_addr == std_heap){ // only save the std heap (and not the raw one)
 	  MC_snapshot_add_region(snapshot, 0, reg.start_addr, (char*)reg.end_addr - (char*)reg.start_addr);
         }
-<<<<<<< HEAD
-=======
-      }else {
-        if (!memcmp(basename(maps->regions[i].pathname), "libsimgrid", 10)){
-          MC_snapshot_add_region(snapshot, 1, reg.start_addr, (char*)reg.end_addr - (char*)reg.start_addr);
-        } 
-      }
-    }
-    i++;
-  }
-
-  /* FIXME: free the memory map */
-}
-
-void MC_take_snapshot_to_restore_liveness(mc_snapshot_t snapshot)
-{
-  unsigned int i = 0;
-  s_map_region_t reg;
-  memory_map_t maps = get_memory_map();
-
-  for(i=0; i< snapshot->num_reg; i++){
-    MC_region_destroy(snapshot->regions[i]);
-  }
-
-  snapshot->num_reg = 0;
-
-  i = 0;
-
-  /* Save the std heap and the writable mapped pages of libsimgrid */
-  while (i < maps->mapsize) {
-    reg = maps->regions[i];
-    if ((reg.prot & PROT_WRITE)){
-      if (maps->regions[i].pathname == NULL){
-        if (reg.start_addr == std_heap){ // only save the std heap (and not the raw one)
-	  MC_snapshot_add_region(snapshot, 0, reg.start_addr, (char*)reg.end_addr - (char*)reg.start_addr);
-        }
->>>>>>> ebaf7a47
       } else {
         if (!memcmp(basename(maps->regions[i].pathname), "libsimgrid", 10)){
           MC_snapshot_add_region(snapshot, 1, reg.start_addr, (char*)reg.end_addr - (char*)reg.start_addr);
