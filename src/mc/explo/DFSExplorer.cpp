--- conflicted
+++ resolved
@@ -165,11 +165,7 @@
 
     // If there are processes to interleave and the maximum depth has not been
     // reached then perform one step of the exploration algorithm.
-<<<<<<< HEAD
-    XBT_VERB("Execute %ld: %.150s (stack depth: %zu, state: %ld, %zu interleaves)", state->get_transition_out()->aid_,
-=======
     XBT_VERB("Executed %ld: %.60s (stack depth: %zu, state: %ld, %zu interleaves)", state->get_transition_out()->aid_,
->>>>>>> 54a98457
              state->get_transition_out()->to_string().c_str(), stack_.size(), state->get_num(), state->count_todo());
 
     /* Create the new expanded state (copy the state of MCed into our MCer data) */
