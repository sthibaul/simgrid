--- conflicted
+++ resolved
@@ -185,17 +185,9 @@
     std::unique_ptr<State> state = std::move(stack_.back());
     stack_.pop_back();
     if (reductionMode_ == ReductionMode::dpor) {
-<<<<<<< HEAD
       auto call = state->executed_req_.call_;
       const kernel::actor::ActorImpl* issuer = api::get().simcall_get_issuer(&state->executed_req_);
-      if (call == simix::Simcall::MUTEX_LOCK || call == simix::Simcall::MUTEX_TRYLOCK)
-=======
-      smx_simcall_t req = &state->internal_req_;
-      // FIXME: need something less ugly than this substring search
-      if (req->call_ == simix::Simcall::MUTEX_LOCK ||
-          (req->observer_ &&
-           api::get().request_to_string(req, 0, RequestType::internal).find("Mutex") != std::string::npos))
->>>>>>> 82fafbab
+      if (call == simix::Simcall::MUTEX_LOCK)
         xbt_die("Mutex is currently not supported with DPOR,  use --cfg=model-check/reduction:none");
 
       for (auto i = stack_.rbegin(); i != stack_.rend(); ++i) {
