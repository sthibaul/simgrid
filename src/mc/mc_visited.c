/* Copyright (c) 2011-2014. The SimGrid Team.
 * All rights reserved.                                                     */

/* This program is free software; you can redistribute it and/or modify it
 * under the terms of the license (GNU LGPL) which comes with this package. */

#include "mc_private.h"
#include <unistd.h>
#include <sys/wait.h>

XBT_LOG_NEW_DEFAULT_SUBCATEGORY(mc_visited, mc,
                                "Logging specific to state equaity detection mechanisms");

xbt_dynar_t visited_pairs;
xbt_dynar_t visited_states;

void visited_state_free(mc_visited_state_t state)
{
  if (state) {
    MC_free_snapshot(state->system_state);
    xbt_free(state);
  }
}

void visited_state_free_voidp(void *s)
{
  visited_state_free((mc_visited_state_t) * (void **) s);
}

/**
 * \brief Save the current state
 * \return Snapshot of the current state.
 */
static mc_visited_state_t visited_state_new()
{
  mc_visited_state_t new_state = NULL;
  new_state = xbt_new0(s_mc_visited_state_t, 1);
  new_state->heap_bytes_used = mmalloc_get_bytes_used(std_heap);
  new_state->nb_processes = xbt_swag_size(simix_global->process_list);
  new_state->system_state = MC_take_snapshot(mc_stats->expanded_states);
  new_state->num = mc_stats->expanded_states;
  new_state->other_num = -1;
  return new_state;
}


mc_visited_pair_t MC_visited_pair_new(int pair_num,
                                      xbt_automaton_state_t automaton_state,
                                      xbt_dynar_t atomic_propositions)
{
  mc_visited_pair_t pair = NULL;
  pair = xbt_new0(s_mc_visited_pair_t, 1);
  pair->graph_state = MC_state_new();
  pair->graph_state->system_state = MC_take_snapshot(pair_num);
  pair->heap_bytes_used = mmalloc_get_bytes_used(std_heap);
  pair->nb_processes = xbt_swag_size(simix_global->process_list);
  pair->automaton_state = automaton_state;
  pair->num = pair_num;
  pair->other_num = -1;
  pair->acceptance_removed = 0;
  pair->visited_removed = 0;
  pair->acceptance_pair = 0;
  pair->atomic_propositions = xbt_dynar_new(sizeof(int), NULL);
  unsigned int cursor = 0;
  int value;
  xbt_dynar_foreach(atomic_propositions, cursor, value)
      xbt_dynar_push_as(pair->atomic_propositions, int, value);
  return pair;
}

void MC_visited_pair_delete(mc_visited_pair_t p)
{
  p->automaton_state = NULL;
  MC_state_delete(p->graph_state);
  xbt_dynar_free(&(p->atomic_propositions));
  xbt_free(p);
  p = NULL;
}

/**
 *  \brief Find a suitable subrange of candidate duplicates for a given state
 *  \param list dynamic array of states/pairs with candidate duplicates of the current state;
 *  \param ref current state/pair;
 *  \param min (output) index of the beginning of the the subrange
 *  \param max (output) index of the enf of the subrange
 *
 *  Given a suitably ordered array of states/pairs, this function extracts a subrange
 *  (with index *min <= i <= *max) with candidate duplicates of the given state/pair.
 *  This function uses only fast discriminating criterions and does not use the
 *  full state/pair comparison algorithms.
 *
 *  The states/pairs in list MUST be ordered using a (given) weak order
 *  (based on nb_processes and heap_bytes_used).
 *  The subrange is the subrange of "equivalence" of the given state/pair.
 */
int get_search_interval(xbt_dynar_t list, void *ref, int *min, int *max)
{

  int mc_mem_set = (mmalloc_get_current_heap() == mc_heap);

  MC_SET_MC_HEAP;

  int cursor = 0, previous_cursor, next_cursor;
  int nb_processes, heap_bytes_used, nb_processes_test, heap_bytes_used_test;
  void *ref_test;

  if (_sg_mc_liveness) {
    nb_processes = ((mc_visited_pair_t) ref)->nb_processes;
    heap_bytes_used = ((mc_visited_pair_t) ref)->heap_bytes_used;
  } else {
<<<<<<< HEAD
    nb_processes = ((mc_visited_state_t) ref)->nb_processes;
    heap_bytes_used = ((mc_visited_state_t) ref)->heap_bytes_used;
=======
    xbt_die("Both liveness and safety are disabled.");
>>>>>>> 76fcd6c7
  }

  int start = 0;
  int end = xbt_dynar_length(list) - 1;

  while (start <= end) {
    cursor = (start + end) / 2;
    if (_sg_mc_liveness) {
      ref_test =
        (mc_visited_pair_t) xbt_dynar_get_as(list, cursor, mc_visited_pair_t);
      nb_processes_test = ((mc_visited_pair_t) ref_test)->nb_processes;
      heap_bytes_used_test = ((mc_visited_pair_t) ref_test)->heap_bytes_used;
    } else {
<<<<<<< HEAD
      ref_test =
        (mc_visited_state_t) xbt_dynar_get_as(list, cursor,
                                              mc_visited_state_t);
      nb_processes_test = ((mc_visited_state_t) ref_test)->nb_processes;
      heap_bytes_used_test = ((mc_visited_state_t) ref_test)->heap_bytes_used;
=======
      nb_processes_test = 0;
      heap_bytes_used_test = 0;
      xbt_die("Both liveness and safety are disabled.");
>>>>>>> 76fcd6c7
    }
    if (nb_processes_test < nb_processes) {
      start = cursor + 1;
    } else if (nb_processes_test > nb_processes) {
      end = cursor - 1;
    } else {
      if (heap_bytes_used_test < heap_bytes_used) {
        start = cursor + 1;
      } else if (heap_bytes_used_test > heap_bytes_used) {
        end = cursor - 1;
      } else {
        *min = *max = cursor;
        previous_cursor = cursor - 1;
        while (previous_cursor >= 0) {
          if (_sg_mc_liveness) {
            ref_test =
              (mc_visited_pair_t) xbt_dynar_get_as(list, previous_cursor,
                                                   mc_visited_pair_t);
            nb_processes_test = ((mc_visited_pair_t) ref_test)->nb_processes;
            heap_bytes_used_test =
              ((mc_visited_pair_t) ref_test)->heap_bytes_used;
          } else {
            ref_test =
                (mc_visited_state_t) xbt_dynar_get_as(list, previous_cursor,
                                                      mc_visited_state_t);
            nb_processes_test = ((mc_visited_state_t) ref_test)->nb_processes;
            heap_bytes_used_test =
                ((mc_visited_state_t) ref_test)->heap_bytes_used;
          }
          if (nb_processes_test != nb_processes
              || heap_bytes_used_test != heap_bytes_used)
            break;
          *min = previous_cursor;
          previous_cursor--;
        }
        next_cursor = cursor + 1;
        while (next_cursor < xbt_dynar_length(list)) {
          if (_sg_mc_liveness) {
            ref_test =
                (mc_visited_pair_t) xbt_dynar_get_as(list, next_cursor,
                                                     mc_visited_pair_t);
            nb_processes_test = ((mc_visited_pair_t) ref_test)->nb_processes;
            heap_bytes_used_test =
                ((mc_visited_pair_t) ref_test)->heap_bytes_used;
          } else {
            ref_test =
              (mc_visited_state_t) xbt_dynar_get_as(list, next_cursor,
                                                    mc_visited_state_t);
            nb_processes_test = ((mc_visited_state_t) ref_test)->nb_processes;
            heap_bytes_used_test =
              ((mc_visited_state_t) ref_test)->heap_bytes_used;
          }
          if (nb_processes_test != nb_processes
              || heap_bytes_used_test != heap_bytes_used)
            break;
          *max = next_cursor;
          next_cursor++;
        }
        if (!mc_mem_set)
          MC_SET_STD_HEAP;
        return -1;
      }
    }
  }

  if (!mc_mem_set)
    MC_SET_STD_HEAP;

  return cursor;
}


/**
 * \brief Checks whether a given state has already been visited by the algorithm.
 */

mc_visited_state_t is_visited_state()
{

  if (_sg_mc_visited == 0)
    return NULL;

  /* If comm determinism verification, we cannot stop the exploration if some 
     communications are not finished (at least, data are transfered). These communications 
     are incomplete and they cannot be analyzed and compared with the initial pattern */
  if (_sg_mc_comms_determinism || _sg_mc_send_determinism) {
    int current_process = 1;
    while (current_process < simix_process_maxpid) {
      if (!xbt_dynar_is_empty((xbt_dynar_t)xbt_dynar_get_as(incomplete_communications_pattern, current_process, xbt_dynar_t)))
        return NULL;
      current_process++;
    }
  }

  int mc_mem_set = (mmalloc_get_current_heap() == mc_heap);

  MC_SET_MC_HEAP;

  mc_visited_state_t new_state = visited_state_new();

  if (xbt_dynar_is_empty(visited_states)) {

    xbt_dynar_push(visited_states, &new_state);

    if (!mc_mem_set)
      MC_SET_STD_HEAP;

    return NULL;

  } else {

    int min = -1, max = -1, index;
    //int res;
    mc_visited_state_t state_test;
    int cursor;

    index = get_search_interval(visited_states, new_state, &min, &max);

    if (min != -1 && max != -1) {

      // Parallell implementation
      /*res = xbt_parmap_mc_apply(parmap, snapshot_compare, xbt_dynar_get_ptr(visited_states, min), (max-min)+1, new_state);
         if(res != -1){
         state_test = (mc_visited_state_t)xbt_dynar_get_as(visited_states, (min+res)-1, mc_visited_state_t);
         if(state_test->other_num == -1)
         new_state->other_num = state_test->num;
         else
         new_state->other_num = state_test->other_num;
         if(dot_output == NULL)
         XBT_DEBUG("State %d already visited ! (equal to state %d)", new_state->num, state_test->num);
         else
         XBT_DEBUG("State %d already visited ! (equal to state %d (state %d in dot_output))", new_state->num, state_test->num, new_state->other_num);
         xbt_dynar_remove_at(visited_states, (min + res) - 1, NULL);
         xbt_dynar_insert_at(visited_states, (min+res) - 1, &new_state);
         if(!raw_mem_set)
         MC_SET_STD_HEAP;
         return new_state->other_num;
         } */

      cursor = min;
      while (cursor <= max) {
        state_test =
            (mc_visited_state_t) xbt_dynar_get_as(visited_states, cursor,
                                                  mc_visited_state_t);
        if (snapshot_compare(state_test, new_state) == 0) {
          // The state has been visited:

          if (state_test->other_num == -1)
            new_state->other_num = state_test->num;
          else
            new_state->other_num = state_test->other_num;
          if (dot_output == NULL)
            XBT_DEBUG("State %d already visited ! (equal to state %d)",
                      new_state->num, state_test->num);
          else
            XBT_DEBUG
                ("State %d already visited ! (equal to state %d (state %d in dot_output))",
                 new_state->num, state_test->num, new_state->other_num);

          /* Replace the old state with the new one (with a bigger num) 
             (when the max number of visited states is reached,  the oldest 
             one is removed according to its number (= with the min number) */
          xbt_dynar_remove_at(visited_states, cursor, NULL);
          xbt_dynar_insert_at(visited_states, cursor, &new_state);

          if (!mc_mem_set)
            MC_SET_STD_HEAP;
          return state_test;
        }
        cursor++;
      }

      // The state has not been visited: insert the state in the dynamic array.
      xbt_dynar_insert_at(visited_states, min, &new_state);

    } else {

      // The state has not been visited: insert the state in the dynamic array.
      state_test =
          (mc_visited_state_t) xbt_dynar_get_as(visited_states, index,
                                                mc_visited_state_t);
      if (state_test->nb_processes < new_state->nb_processes) {
        xbt_dynar_insert_at(visited_states, index + 1, &new_state);
      } else {
        if (state_test->heap_bytes_used < new_state->heap_bytes_used)
          xbt_dynar_insert_at(visited_states, index + 1, &new_state);
        else
          xbt_dynar_insert_at(visited_states, index, &new_state);
      }

    }

    // We have reached the maximum number of stored states;
    if (xbt_dynar_length(visited_states) > _sg_mc_visited) {

      // Find the (index of the) older state (with the smallest num):
      int min2 = mc_stats->expanded_states;
      unsigned int cursor2 = 0;
      unsigned int index2 = 0;
      xbt_dynar_foreach(visited_states, cursor2, state_test){
        if (!mc_important_snapshot(state_test->system_state) && state_test->num < min2) {
          index2 = cursor2;
          min2 = state_test->num;
        }
      }

      // and drop it:
      xbt_dynar_remove_at(visited_states, index2, NULL);
    }

    if (!mc_mem_set)
      MC_SET_STD_HEAP;

    return NULL;

  }
}

/**
 * \brief Checks whether a given pair has already been visited by the algorithm.
 */
int is_visited_pair(mc_visited_pair_t pair, int pair_num,
                    xbt_automaton_state_t automaton_state,
                    xbt_dynar_t atomic_propositions)
{

  if (_sg_mc_visited == 0)
    return -1;

  int mc_mem_set = (mmalloc_get_current_heap() == mc_heap);

  MC_SET_MC_HEAP;

  mc_visited_pair_t new_pair = NULL;

  if (pair == NULL) {
    new_pair =
        MC_visited_pair_new(pair_num, automaton_state, atomic_propositions);
  } else {
    new_pair = pair;
  }

  if (xbt_dynar_is_empty(visited_pairs)) {

    xbt_dynar_push(visited_pairs, &new_pair);

  } else {

    int min = -1, max = -1, index;
    //int res;
    mc_visited_pair_t pair_test;
    int cursor;

    index = get_search_interval(visited_pairs, new_pair, &min, &max);

    if (min != -1 && max != -1) {       // Visited pair with same number of processes and same heap bytes used exists
      /*res = xbt_parmap_mc_apply(parmap, snapshot_compare, xbt_dynar_get_ptr(visited_pairs, min), (max-min)+1, pair);
         if(res != -1){
         pair_test = (mc_pair_t)xbt_dynar_get_as(visited_pairs, (min+res)-1, mc_pair_t);
         if(pair_test->other_num == -1)
         pair->other_num = pair_test->num;
         else
         pair->other_num = pair_test->other_num;
         if(dot_output == NULL)
         XBT_DEBUG("Pair %d already visited ! (equal to pair %d)", pair->num, pair_test->num);
         else
         XBT_DEBUG("Pair %d already visited ! (equal to pair %d (pair %d in dot_output))", pair->num, pair_test->num, pair->other_num);
         xbt_dynar_remove_at(visited_pairs, (min + res) - 1, NULL);
         xbt_dynar_insert_at(visited_pairs, (min+res) - 1, &pair);
         pair_test->visited_removed = 1;
         if(pair_test->stack_removed && pair_test->visited_removed){
         if((pair_test->automaton_state->type == 1) || (pair_test->automaton_state->type == 2)){
         if(pair_test->acceptance_removed){
         MC_pair_delete(pair_test);
         }
         }else{
         MC_pair_delete(pair_test);
         }
         }
         if(!raw_mem_set)
         MC_SET_STD_HEAP;
         return pair->other_num;
         } */
      cursor = min;
      while (cursor <= max) {
        pair_test =
            (mc_visited_pair_t) xbt_dynar_get_as(visited_pairs, cursor,
                                                 mc_visited_pair_t);
        if (xbt_automaton_state_compare
            (pair_test->automaton_state, new_pair->automaton_state) == 0) {
          if (xbt_automaton_propositional_symbols_compare_value
              (pair_test->atomic_propositions,
               new_pair->atomic_propositions) == 0) {
            if (snapshot_compare(pair_test, new_pair) == 0) {
              if (pair_test->other_num == -1)
                new_pair->other_num = pair_test->num;
              else
                new_pair->other_num = pair_test->other_num;
              if (dot_output == NULL)
                XBT_DEBUG("Pair %d already visited ! (equal to pair %d)",
                          new_pair->num, pair_test->num);
              else
                XBT_DEBUG
                    ("Pair %d already visited ! (equal to pair %d (pair %d in dot_output))",
                     new_pair->num, pair_test->num, new_pair->other_num);
              xbt_dynar_remove_at(visited_pairs, cursor, NULL);
              xbt_dynar_insert_at(visited_pairs, cursor, &new_pair);
              pair_test->visited_removed = 1;
              if (pair_test->acceptance_pair) {
                if (pair_test->acceptance_removed == 1)
                  MC_visited_pair_delete(pair_test);
              } else {
                MC_visited_pair_delete(pair_test);
              }
              if (!mc_mem_set)
                MC_SET_STD_HEAP;
              return new_pair->other_num;
            }
          }
        }
        cursor++;
      }
      xbt_dynar_insert_at(visited_pairs, min, &new_pair);
    } else {
      pair_test =
          (mc_visited_pair_t) xbt_dynar_get_as(visited_pairs, index,
                                               mc_visited_pair_t);
      if (pair_test->nb_processes < new_pair->nb_processes) {
        xbt_dynar_insert_at(visited_pairs, index + 1, &new_pair);
      } else {
        if (pair_test->heap_bytes_used < new_pair->heap_bytes_used)
          xbt_dynar_insert_at(visited_pairs, index + 1, &new_pair);
        else
          xbt_dynar_insert_at(visited_pairs, index, &new_pair);
      }
    }

    if (xbt_dynar_length(visited_pairs) > _sg_mc_visited) {
      int min2 = mc_stats->expanded_pairs;
      unsigned int cursor2 = 0;
      unsigned int index2 = 0;
      xbt_dynar_foreach(visited_pairs, cursor2, pair_test) {
        if (!mc_important_snapshot(pair_test->graph_state->system_state) && pair_test->num < min2) {
          index2 = cursor2;
          min2 = pair_test->num;
        }
      }
      xbt_dynar_remove_at(visited_pairs, index2, &pair_test);
      pair_test->visited_removed = 1;
      if (pair_test->acceptance_pair) {
        if (pair_test->acceptance_removed)
          MC_visited_pair_delete(pair_test);
      } else {
        MC_visited_pair_delete(pair_test);
      }
    }

  }

  if (!mc_mem_set)
    MC_SET_STD_HEAP;

  return -1;
}<|MERGE_RESOLUTION|>--- conflicted
+++ resolved
@@ -108,12 +108,8 @@
     nb_processes = ((mc_visited_pair_t) ref)->nb_processes;
     heap_bytes_used = ((mc_visited_pair_t) ref)->heap_bytes_used;
   } else {
-<<<<<<< HEAD
     nb_processes = ((mc_visited_state_t) ref)->nb_processes;
     heap_bytes_used = ((mc_visited_state_t) ref)->heap_bytes_used;
-=======
-    xbt_die("Both liveness and safety are disabled.");
->>>>>>> 76fcd6c7
   }
 
   int start = 0;
@@ -127,17 +123,11 @@
       nb_processes_test = ((mc_visited_pair_t) ref_test)->nb_processes;
       heap_bytes_used_test = ((mc_visited_pair_t) ref_test)->heap_bytes_used;
     } else {
-<<<<<<< HEAD
       ref_test =
         (mc_visited_state_t) xbt_dynar_get_as(list, cursor,
                                               mc_visited_state_t);
       nb_processes_test = ((mc_visited_state_t) ref_test)->nb_processes;
       heap_bytes_used_test = ((mc_visited_state_t) ref_test)->heap_bytes_used;
-=======
-      nb_processes_test = 0;
-      heap_bytes_used_test = 0;
-      xbt_die("Both liveness and safety are disabled.");
->>>>>>> 76fcd6c7
     }
     if (nb_processes_test < nb_processes) {
       start = cursor + 1;
