--- conflicted
+++ resolved
@@ -104,18 +104,9 @@
   case DW_TAG_enumeration_type:
   case DW_TAG_union_type:
   {
-<<<<<<< HEAD
-    void* data1 =
-      mc_snapshot_read_region(real_area1, region1, alloca(type->byte_size), type->byte_size);
-    void* data2 =
-      mc_snapshot_read_region(real_area2, region2, alloca(type->byte_size), type->byte_size);
-    return (memcmp(data1, data2, type->byte_size) != 0);
-    break;
-=======
     return mc_snapshot_region_memcmp(
       real_area1, region1, real_area2, region2,
       type->byte_size) != 0;
->>>>>>> 91e78165
   }
   case DW_TAG_typedef:
   case DW_TAG_volatile_type:
