--- conflicted
+++ resolved
@@ -339,16 +339,12 @@
     std::vector<std::string> all_power_values;
     boost::split(all_power_values, old_prop, boost::is_any_of(","));
 
-<<<<<<< HEAD
     xbt_assert(all_power_values.size() == (unsigned)host_->get_pstate_count(),
                "Invalid XML file. Found %lu energetic profiles for %d pstates",
                all_power_values.size(), host_->get_pstate_count());
 
-    std::string msg = std::string("DEPRECATION WARNING: Property 'watt_per_state' will not work after v3.28.\n");
-=======
     // XBT_ATTRIB_DEPRECATED_v327: puting this macro name here so that we find it during the deprecation cleanups of v3.28
     std::string msg = std::string("DEPRECATION WARNING: Property 'watt_per_state' will only work until v3.28.\n");
->>>>>>> fd3f5fd2
     msg += std::string("The old syntax 'Idle:OneCore:AllCores' must be converted into 'Idle:Epsilon:AllCores' to "
                        "properly model the consumption of non-whole tasks on mono-core hosts. Here are the values to "
                        "use for host '") +
