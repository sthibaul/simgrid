--- conflicted
+++ resolved
@@ -5,7 +5,7 @@
  * under the terms of the license (GNU LGPL) which comes with this package. */
 
 #include "smx_private.h"
-#include "surf/storage_private.h"
+//#include "surf/storage_private.h"
 #include "xbt/sysdep.h"
 #include "xbt/log.h"
 #include "xbt/dict.h"
@@ -97,12 +97,7 @@
 #endif
 
   action->io.host = host;
-<<<<<<< HEAD
-  action->io.surf_io = surf_workstation_read(host, ptr, size, fd->surf_file);
-=======
-  action->io.surf_io =
-      surf_workstation_model->extension.workstation.read(host, fd->surf_file, size);
->>>>>>> 045db165
+  action->io.surf_io = surf_workstation_read(host, fd->surf_file, size);
 
   surf_action_set_data(action->io.surf_io, action);
   XBT_DEBUG("Create io action %p", action);
@@ -137,12 +132,7 @@
 #endif
 
   action->io.host = host;
-<<<<<<< HEAD
-  action->io.surf_io = surf_workstation_write(host, ptr, size, fd->surf_file);
-=======
-  action->io.surf_io =
-      surf_workstation_model->extension.workstation.write(host, fd->surf_file, size);
->>>>>>> 045db165
+  action->io.surf_io = surf_workstation_write(host, fd->surf_file, size);
 
   surf_action_set_data(action->io.surf_io, action);
   XBT_DEBUG("Create io action %p", action);
@@ -238,13 +228,8 @@
            sg_host_name(host));
   }
 
-<<<<<<< HEAD
   if (surf_workstation_unlink(host, fd->surf_file)){
-    fd->surf_file = NULL;
-=======
-  if (surf_workstation_model->extension.workstation.unlink(host, fd->surf_file)){
     xbt_free(fd);
->>>>>>> 045db165
     return 1;
   } else
     return 0;
@@ -302,8 +287,7 @@
 xbt_dynar_t SIMIX_file_get_info(smx_process_t process, smx_file_t fd)
 {
   smx_host_t host = process->smx_host;
-  return  surf_workstation_model->extension.workstation.get_info(host,
-      fd->surf_file);
+  return  surf_workstation_get_info(host, fd->surf_file);
 }
 
 sg_storage_size_t SIMIX_pre_storage_get_free_size(smx_simcall_t simcall, const char* name)
@@ -314,7 +298,7 @@
 sg_storage_size_t SIMIX_storage_get_free_size(smx_process_t process, const char* name)
 {
   smx_host_t host = process->smx_host;
-  return  surf_workstation_model->extension.workstation.get_free_size(host,name);
+  return  surf_workstation_get_free_size(host, name);
 }
 
 sg_storage_size_t SIMIX_pre_storage_get_used_size(smx_simcall_t simcall, const char* name)
@@ -325,7 +309,7 @@
 sg_storage_size_t SIMIX_storage_get_used_size(smx_process_t process, const char* name)
 {
   smx_host_t host = process->smx_host;
-  return  surf_workstation_model->extension.workstation.get_used_size(host,name);
+  return  surf_workstation_get_used_size(host, name);
 }
 
 xbt_dict_t SIMIX_pre_storage_get_properties(smx_simcall_t simcall, smx_storage_t storage){
@@ -333,7 +317,7 @@
 }
 xbt_dict_t SIMIX_storage_get_properties(smx_storage_t storage){
   xbt_assert((storage != NULL), "Invalid parameters (simix storage is NULL)");
-  return surf_storage_model->extension.storage.get_properties(storage);
+  return surf_resource_get_properties(surf_workstation_resource_priv(storage));
 }
 
 const char* SIMIX_pre_storage_get_name(smx_simcall_t simcall, smx_storage_t storage){
@@ -371,12 +355,12 @@
 
 xbt_dict_t SIMIX_storage_get_content(smx_storage_t storage){
   xbt_assert((storage != NULL), "Invalid parameters (simix storage is NULL)");
-  return surf_storage_model->extension.storage.get_content(storage);
+  return surf_storage_get_content(storage);
 }
 
 sg_storage_size_t SIMIX_storage_get_size(smx_storage_t storage){
   xbt_assert((storage != NULL), "Invalid parameters (simix storage is NULL)");
-  return surf_storage_model->extension.storage.get_size(storage);
+  return surf_storage_get_size(storage);
 }
 
 void SIMIX_post_io(smx_action_t action)
