--- conflicted
+++ resolved
@@ -46,6 +46,7 @@
 class Model;
 class CpuModel;
 class WorkstationModel;
+class WorkstationVMModel;
 class NetworkCm02Model;
 class StorageModel;
 class Resource;
@@ -63,6 +64,7 @@
 typedef struct Model Model;
 typedef struct CpuModel CpuModel;
 typedef struct WorkstationModel WorkstationModel;
+typedef struct WorkstationVMModel WorkstationVMModel;
 typedef struct NetworkCm02Model NetworkCm02Model;
 typedef struct StorageModel StorageModel;
 typedef struct Resource Resource;
@@ -87,6 +89,8 @@
 typedef Model *surf_model_t;
 typedef CpuModel *surf_cpu_model_t;
 typedef WorkstationModel *surf_workstation_model_t;
+typedef WorkstationVMModel *surf_vm_workstation_model_t;
+
 typedef NetworkCm02Model *surf_network_model_t;
 typedef StorageModel *surf_storage_model_t;
 
@@ -142,68 +146,6 @@
                                        const char *name);
 XBT_PUBLIC(void) model_help(const char *category,
                             s_surf_model_description_t * table);
-
-<<<<<<< HEAD
-
-=======
-enum heap_action_type{
-  LATENCY = 100,
-  MAX_DURATION,
-  NORMAL,
-  NOTSET
-};
-
-/** \ingroup SURF_actions
- *  \brief Action structure
- *
- *  Never create s_surf_action_t by yourself ! The actions are created
- *  on the fly when you call execute or communicate on a model.
- *
- *  \see e_surf_action_state_t
- */
-typedef struct surf_action {
-  s_xbt_swag_hookup_t state_hookup;
-  xbt_swag_t state_set;
-  double cost;                  /**< cost        */
-  double priority;              /**< priority (1.0 by default) */
-  double bound;              /**< the capping of the CPU use  */
-  double max_duration;          /**< max_duration (may fluctuate until
-           the task is completed) */
-  double remains;               /**< How much of that cost remains to
-         * be done in the currently running task */
-#ifdef HAVE_LATENCY_BOUND_TRACKING
-  int latency_limited;               /**< Set to 1 if is limited by latency, 0 otherwise */
-#endif
-
-  double start;                 /**< start time  */
-  double finish;                /**< finish time : this is modified during the run
-         * and fluctuates until the task is completed */
-  void *data;                   /**< for your convenience */
-  int refcount;
-
-  /* The previous name was model_type. For VM support, we have to distinguish a
-   * model type and its model object. Thus, we use model_obj here. The type of
-   * a model object is available by looking at the inside of the model object. */
-  surf_model_t model_obj;       /**< the surf model object */
-
-#ifdef HAVE_TRACING
-  char *category;               /**< tracing category for categorized resource utilization monitoring */
-#endif
-  surf_file_t file;        /**< surf_file_t for storage model */
-  xbt_dict_t ls_dict;
-} s_surf_action_t;
-
-typedef struct surf_action_lmm {
-  s_surf_action_t generic_action;
-  lmm_variable_t variable;
-  int suspended;
-  s_xbt_swag_hookup_t action_list_hookup;
-  int index_heap;
-  double last_update;
-  double last_value;
-  enum heap_action_type hat;
-} s_surf_action_lmm_t, *surf_action_lmm_t;
->>>>>>> 0e9c0448
 
 /** \ingroup SURF_actions
  *  \brief Action states
@@ -223,270 +165,52 @@
                                 /**< Not in the system anymore. Why did you ask ? */
 } e_surf_action_state_t;
 
+/* FIXME: Where should the VM state be defined? */
+typedef enum {
+  /* created, but not yet started */
+  SURF_VM_STATE_CREATED,
+
+  SURF_VM_STATE_RUNNING,
+  SURF_VM_STATE_MIGRATING,
+
+  /* Suspend/resume does not involve disk I/O, so we assume there is no transition states. */
+  SURF_VM_STATE_SUSPENDED,
+
+  /* Save/restore involves disk I/O, so there should be transition states. */
+  SURF_VM_STATE_SAVING,
+  SURF_VM_STATE_SAVED,
+  SURF_VM_STATE_RESTORING,
+
+} e_surf_vm_state_t;
+
+typedef struct ws_params {
+  int ncpus;
+  long ramsize;
+  int overcommit;
+
+  /* The size of other states than memory pages, which is out-of-scope of dirty
+   * page tracking. */
+  long devsize;
+  int skip_stage1;
+  int skip_stage2;
+  double max_downtime;
+
+  double dp_rate;
+  double dp_cap; /* bytes per 1 flop execution */
+
+  double xfer_cpu_overhead;
+  double dpt_cpu_overhead;
+
+  /* set migration speed */
+  double mig_speed;
+} s_ws_params_t, *ws_params_t;
+
 /***************************/
 /* Generic model object */
 /***************************/
 //FIXME:REMOVE typedef struct s_routing_platf s_routing_platf_t, *routing_platf_t;
 XBT_PUBLIC_DATA(routing_platf_t) routing_platf;
 
-/*******************************************
- *  TUTORIAL: New model
- *  New model extension public
- *  Public functions specific to a New model.
- */
-typedef struct surf_new_model_extension_public {
-  surf_action_t(*fct) ();
-  void* (*create_resource) ();
-} s_surf_model_extension_new_model_t;
-/*******************************************/
-
-/** \ingroup SURF_models
- *  \brief Private data available on all models
- */
-typedef struct surf_model_private *surf_model_private_t;
-
-     /* Cpu model */
-
-     /** \ingroup SURF_models
-      *  \brief CPU model extension public
-      *
-      *  Public functions specific to the CPU model.
-      */
-typedef struct surf_cpu_model_extension_public {
-  surf_action_t(*execute) (void *cpu, double size);
-  surf_action_t(*sleep) (void *cpu, double duration);
-  e_surf_resource_state_t(*get_state) (void *cpu);
-  void(*set_state) (void *cpu, e_surf_resource_state_t state);
-
-  int (*get_core) (void *cpu);
-  double (*get_speed) (void *cpu, double load);
-  double (*get_available_speed) (void *cpu);
-  double (*get_current_power_peak) (void *cpu);
-  double (*get_power_peak_at) (void *cpu, int pstate_index);
-  int (*get_nb_pstates) (void *cpu);
-  void (*set_power_peak_at) (void *cpu, int pstate_index);
-  double (*get_consumed_energy) (void *cpu);
-  void (*add_traces) (void);
-} s_surf_model_extension_cpu_t;
-
-     /* Network model */
-
-     /** \ingroup SURF_models
-      *  \brief Network model extension public
-      *
-      *  Public functions specific to the network model
-      */
-typedef struct surf_network_model_extension_public {
-  surf_action_t (*communicate) (sg_routing_edge_t src,
-                                sg_routing_edge_t dst,
-                                double size, double rate);
-  xbt_dynar_t(*get_route) (void *src, void *dst); //FIXME: kill field? That is done by the routing nowadays
-  double (*get_link_bandwidth) (const void *link);
-  double (*get_link_latency) (const void *link);
-  int (*link_shared) (const void *link);
-  void (*add_traces) (void);
-} s_surf_model_extension_network_t;
-
-/* Storage model */
-
-/** \ingroup SURF_models
- *  \brief Storage model extension public
- *
- *  Public functions specific to the Storage model.
- */
-
-typedef struct surf_storage_model_extension_public {
-  surf_action_t(*open) (void *storage, const char* mount, const char* path);
-  surf_action_t(*close) (void *storage, surf_file_t fd);
-  surf_action_t(*read) (void *storage, surf_file_t fd, sg_storage_size_t size);
-  surf_action_t(*write) (void *storage, surf_file_t fd, sg_storage_size_t size);
-  surf_action_t(*stat) (void *storage, surf_file_t fd);
-  surf_action_t(*ls) (void *storage, const char *path);
-  xbt_dict_t(*get_properties) (const void *storage);
-  xbt_dict_t(*get_content) (void *storage);
-  sg_storage_size_t(*get_size) (void *storage);
-} s_surf_model_extension_storage_t;
-
-/** \ingroup SURF_models
- *  \brief Workstation model extension public
- *
- *  Public functions specific to the workstation model.
- */
-typedef struct surf_workstation_model_extension_public {
-  /* This points to the surf cpu model object bound to the workstation model. */
-  surf_model_t cpu_model;
-
-  surf_action_t(*execute) (void *workstation, double size);                                /**< Execute a computation amount on a workstation
-                                      and create the corresponding action */
-  surf_action_t(*sleep) (void *workstation, double duration);                              /**< Make a workstation sleep during a given duration */
-  e_surf_resource_state_t(*get_state) (void *workstation);                                      /**< Return the CPU state of a workstation */
-  void(*set_state) (void *workstation, e_surf_resource_state_t state);
-  int (*get_core) (void *workstation); 
-  double (*get_speed) (void *workstation, double load);                                    /**< Return the speed of a workstation */
-  double (*get_available_speed) (void *workstation);                                       /**< Return tha available speed of a workstation */
-
-  double (*get_current_power_peak) (void *workstation);					  /**< Return the current CPU speed of a workstation */
-  double (*get_power_peak_at) (void *workstation, int pstate_index);			  /**< Return the speed of a workstation for a specific pstate,
-												 (where higher pstate values represent lower processor speeds) */
-  int (*get_nb_pstates) (void *workstation);						  /**< Return the number of pstates defined for a workstation (default is 1) */
-  void (*set_power_peak_at) (void *workstation, int pstate_index);			  /**< Set the processor speed of a workstation to the speed associated with the pstate_index pstate */
-  double (*get_consumed_energy) (void *workstation);					  /**< Return the total energy consumed by a workstation */
-
-   surf_action_t(*communicate) (void *workstation_src,                                     /**< Execute a communication amount between two workstations */
-                                void *workstation_dst, double size,
-                                double max_rate);
-   // FIXME: kill next field, which duplicates the routing
-   xbt_dynar_t(*get_route) (void *workstation_src, void *workstation_dst);                 /**< Get the list of links between two ws */
-
-   surf_action_t(*execute_parallel_task) (int workstation_nb,                              /**< Execute a parallel task on several workstations */
-                                          void **workstation_list,
-                                          double *computation_amount,
-                                          double *communication_amount,
-                                          double rate);
-  double (*get_link_bandwidth) (const void *link);                                         /**< Return the current bandwidth of a network link */
-  double (*get_link_latency) (const void *link);                                           /**< Return the current latency of a network link */
-  surf_action_t(*open) (void *workstation, const char* storage,
-                        const char* path);
-  surf_action_t(*close) (void *workstation, surf_file_t fd);
-  surf_action_t(*read) (void *workstation, surf_file_t fd, sg_storage_size_t size);
-  surf_action_t(*write) (void *workstation, surf_file_t fd, sg_storage_size_t size);
-  surf_action_t(*stat) (void *workstation, surf_file_t fd);
-  int(*unlink) (void *workstation, surf_file_t fd);
-  surf_action_t(*ls) (void *workstation, const char* mount, const char *path);
-  sg_storage_size_t (*get_size) (void *workstation, surf_file_t fd);
-  xbt_dynar_t (*get_info) (void *workstation, surf_file_t fd);
-
-  int (*link_shared) (const void *link);
-  xbt_dict_t(*get_properties) (const void *resource);
-  void (*add_traces) (void);
-
-  void (*get_params) (void *ind_vm_ws, ws_params_t param);
-  void (*set_params) (void *ind_vm_ws, ws_params_t param);
-  xbt_dynar_t (*get_vms) (void *ind_vm_ws);
-
-  sg_storage_size_t (*get_free_size) (void *workstation,const char* name);
-  sg_storage_size_t (*get_used_size) (void *workstation,const char* name);
-  xbt_dict_t (*get_storage_list) (void *workstation);
-} s_surf_model_extension_workstation_t;
-
-typedef struct surf_vm_workstation_model_extension_public {
-  /* The vm workstation model object has all members of the physical machine
-   * workstation model object. If these members are correctly initialized also
-   * in the vm workstation model object, we can access the vm workstation model
-   * object as if it is the pm workstatoin model object.
-   *
-   * But, it's not so clean. Think it again later.
-   * */
-  s_surf_model_extension_workstation_t basic;
-
-  // start does not appear here as it corresponds to turn the state from created to running (see smx_vm.c)
-
-  void   (*create)  (const char *name, void *ind_phys_workstation); // First operation of the VM model
-  void   (*destroy) (void *ind_vm_ws); // will be vm_ws_destroy(), which destroies the vm-workstation-specific data
-
-  void   (*suspend) (void *ind_vm_ws);
-  void   (*resume)  (void *ind_vm_ws);
-
-<<<<<<< HEAD
-=======
-  void   (*save)    (void *ind_vm_ws);
-  void   (*restore) (void *ind_vm_ws);
-
-  void   (*migrate) (void *ind_vm_ws, void *ind_vm_ws_dest); // will be vm_ws_migrate()
-
-  int    (*get_state) (void *ind_vm_ws);
-  void   (*set_state) (void *ind_vm_ws, int state);
-
-  void * (*get_pm) (void *ind_vm_ws); // will be vm_ws_get_pm()
-
-  void   (*set_vm_bound) (void *ind_vm_ws, double bound); // will be vm_ws_set_vm_bound()
-  void   (*set_vm_affinity) (void *ind_vm_ws, void *ind_pm_ws, unsigned long mask); // will be vm_ws_set_vm_affinity()
-
-} s_surf_model_extension_vm_workstation_t;
-
-/** \ingroup SURF_models
- *  \brief Model types
- *
- *  The type of the model object. For example, we will have two model objects
- *  of the surf cpu model. One is for physical machines, and the other is for
- *  virtual machines.
- *
- */
-typedef enum {
-  SURF_MODEL_TYPE_CPU = 0,
-  SURF_MODEL_TYPE_NETWORK,
-  SURF_MODEL_TYPE_STORAGE,
-  SURF_MODEL_TYPE_WORKSTATION,
-  SURF_MODEL_TYPE_VM_WORKSTATION,
-  SURF_MODEL_TYPE_NEW_MODEL
-} e_surf_model_type_t;
-
-/** \ingroup SURF_models
- *  \brief Model datatype
- *
- *  Generic data structure for a model. The workstations,
- *  the CPUs and the network links are examples of models.
- */
-typedef struct surf_model {
-  const char *name;     /**< Name of this model */
-  s_surf_action_state_t states;      /**< Any living action on this model */
-
-  e_surf_model_type_t type; /**< See e_surf_model_type_t */
-
-  e_surf_action_state_t(*action_state_get) (surf_action_t action);
-                                                                       /**< Return the state of an action */
-  void (*action_state_set) (surf_action_t action,
-                            e_surf_action_state_t state);
-                                                                  /**< Change an action state*/
-
-  double (*action_get_start_time) (surf_action_t action);     /**< Return the start time of an action */
-  double (*action_get_finish_time) (surf_action_t action);     /**< Return the finish time of an action */
-  int (*action_unref) (surf_action_t action);     /**< Specify that we don't use that action anymore. Returns true if the action was destroyed and false if someone still has references on it. */
-  void (*action_cancel) (surf_action_t action);     /**< Cancel a running action */
-  void (*action_recycle) (surf_action_t action);     /**< Recycle an action */
-  void (*action_data_set) (surf_action_t action, void *data);     /**< Set the user data of an action */
-  void (*suspend) (surf_action_t action);     /**< Suspend an action */
-  void (*resume) (surf_action_t action);     /**< Resume a suspended action */
-  int (*is_suspended) (surf_action_t action);     /**< Return whether an action is suspended */
-  void (*set_max_duration) (surf_action_t action, double duration);     /**< Set the max duration of an action*/
-  void (*set_priority) (surf_action_t action, double priority);     /**< Set the priority of an action */
-  void (*set_bound) (surf_action_t action, double bound);     /**< Set the bound (the maximum CPU utilization) of an action */
-
-  /* Note (hypervisor): set_affinity() may be used only in CPU models. It might
-   * be better to move this member to the extension field.
-   **/
-  void (*set_affinity) (surf_action_t action, void *workstation, unsigned long mask);     /**< Set the CPU affinity of an action */
-
-#ifdef HAVE_TRACING
-  void (*set_category) (surf_action_t action, const char *category); /**< Set the category of an action */
-#endif
-  double (*get_remains) (surf_action_t action);     /**< Get the remains of an action */
-#ifdef HAVE_LATENCY_BOUND_TRACKING
-  int (*get_latency_limited) (surf_action_t action);     /**< Return 1 if action is limited by latency, 0 otherwise */
-#endif
-
-  void (*gap_remove) (surf_action_lmm_t action);
-
-  surf_model_private_t model_private;
-
-  union extension {
-    s_surf_model_extension_cpu_t cpu;
-    s_surf_model_extension_network_t network;
-    s_surf_model_extension_storage_t storage;
-    s_surf_model_extension_workstation_t workstation;
-    // TODO Implement the corresponding model
-    s_surf_model_extension_vm_workstation_t vm_workstation;
-    /*******************************************/
-    /* TUTORIAL: New model                     */
-    s_surf_model_extension_new_model_t new_model;
-    /*******************************************/
-  } extension;
-} s_surf_model_t;
-
-surf_model_t surf_model_init(void);
-void surf_model_exit(surf_model_t model);
-
->>>>>>> 0e9c0448
 static inline void *surf_cpu_resource_priv(const void *host) {
   return xbt_lib_get_level((xbt_dictelm_t)host, SURF_CPU_LEVEL);
 }
@@ -507,7 +231,6 @@
   return xbt_lib_get_elm_or_null(storage_lib, name);
 }
 
-<<<<<<< HEAD
 #ifdef __cplusplus
 extern "C" {
 #endif
@@ -527,10 +250,12 @@
                                             double rate);
 surf_action_t surf_workstation_model_communicate(surf_workstation_model_t model, surf_resource_t src, surf_resource_t dst, double size, double rate);
 xbt_dynar_t surf_workstation_model_get_route(surf_workstation_model_t model, surf_resource_t src, surf_resource_t dst);
+void surf_vm_workstation_model_create(const char *name, surf_resource_t ind_phys_host);
 surf_action_t surf_network_model_communicate(surf_network_model_t model, sg_routing_edge_t src, sg_routing_edge_t dst, double size, double rate);
 const char *surf_resource_name(surf_cpp_resource_t resource);
 xbt_dict_t surf_resource_get_properties(surf_cpp_resource_t resource);
 e_surf_resource_state_t surf_resource_get_state(surf_cpp_resource_t resource);
+void surf_resource_set_state(surf_cpp_resource_t resource, e_surf_resource_state_t state);
 double surf_workstation_get_speed(surf_resource_t resource, double load);
 double surf_workstation_get_available_speed(surf_resource_t resource);
 int surf_workstation_get_core(surf_resource_t resource);
@@ -543,6 +268,18 @@
 xbt_dynar_t surf_workstation_get_info(surf_resource_t resource, surf_file_t fd);
 sg_storage_size_t surf_workstation_get_free_size(surf_resource_t resource, const char* name);
 sg_storage_size_t surf_workstation_get_used_size(surf_resource_t resource, const char* name);
+xbt_dynar_t surf_workstation_get_vms(surf_resource_t resource);
+void surf_workstation_get_params(surf_resource_t resource, ws_params_t params);
+void surf_workstation_set_params(surf_resource_t resource, ws_params_t params);
+void surf_vm_workstation_destroy(surf_resource_t resource);
+void surf_vm_workstation_suspend(surf_resource_t resource);
+void surf_vm_workstation_resume(surf_resource_t resource);
+void surf_vm_workstation_save(surf_resource_t resource);
+void surf_vm_workstation_restore(surf_resource_t resource);
+void surf_vm_workstation_migrate(surf_resource_t resource, surf_resource_t ind_vm_ws_dest);
+surf_resource_t surf_vm_workstation_get_pm(surf_resource_t resource);
+void surf_vm_workstation_set_bound(surf_resource_t resource, double bound);
+void surf_vm_workstation_set_affinity(surf_resource_t resource, surf_resource_t cpu, unsigned long mask);
 surf_action_t surf_cpu_execute(surf_resource_t cpu, double size);
 surf_action_t surf_cpu_sleep(surf_resource_t cpu, double duration);
 double surf_workstation_get_current_power_peak(surf_resource_t host);
@@ -572,44 +309,14 @@
 void surf_action_set_category(surf_action_t action, const char *category);
 e_surf_action_state_t surf_action_get_state(surf_action_t action);
 int surf_action_get_cost(surf_action_t action);
+void surf_cpu_action_set_affinity(surf_action_t action, surf_resource_t cpu, unsigned long mask);
+void surf_cpu_action_set_bound(surf_action_t action, double bound);
 surf_file_t surf_storage_action_get_file(surf_action_t action);
 xbt_dict_t surf_storage_action_get_ls_dict(surf_action_t action);
-
+surf_model_t surf_resource_model(const void *host, int level);
 #ifdef __cplusplus
 }
 #endif
-=======
-typedef struct surf_resource {
-  surf_model_t model;
-  char *name;
-  xbt_dict_t properties;
-  void_f_pvoid_t free_f;
-} s_surf_resource_t, *surf_resource_t;
-
-static inline surf_model_t surf_resource_model(const void *host, int level) {
-  /* If level is SURF_WKS_LEVEL, ws is a workstation_CLM03 object. It has
-   * surf_resource at the generic_resource field. */
-  surf_resource_t ws = xbt_lib_get_level((void *) host, level);
-  return ws->model;
-}
-
-/**
- * Resource which have a metric handled by a maxmin system
- */
-typedef struct {
-  double scale;
-  double peak;
-  tmgr_trace_event_t event;
-} s_surf_metric_t;
-
-typedef struct surf_resource_lmm {
-  s_surf_resource_t generic_resource;
-  lmm_constraint_t constraint;
-  e_surf_resource_state_t state_current;
-  tmgr_trace_event_t state_event;
-  s_surf_metric_t power;
-} s_surf_resource_lmm_t, *surf_resource_lmm_t;
->>>>>>> 0e9c0448
 
 /**************************************/
 /* Implementations of model object */
@@ -619,16 +326,13 @@
 /** \ingroup SURF_models
  *  \brief The CPU model object for the physical machine layer
  */
-<<<<<<< HEAD
-XBT_PUBLIC_DATA(surf_cpu_model_t) surf_cpu_model;
-=======
-XBT_PUBLIC_DATA(surf_model_t) surf_cpu_model_pm;
+XBT_PUBLIC_DATA(surf_cpu_model_t) surf_cpu_model_pm;
 
 /** \ingroup SURF_models
  *  \brief The CPU model object for the virtual machine layer
  */
-XBT_PUBLIC_DATA(surf_model_t) surf_cpu_model_vm;
->>>>>>> 0e9c0448
+XBT_PUBLIC_DATA(surf_cpu_model_t) surf_cpu_model_vm;
+
 
 /** \ingroup SURF_models
  *  \brief Initializes the CPU model with the model Cas01
@@ -647,7 +351,7 @@
  *
  *  You shouldn't have to call it by yourself.
  */
-XBT_PUBLIC(surf_model_t) surf_cpu_model_init_ti(void);
+XBT_PUBLIC(void) surf_cpu_model_init_ti(void);
 
 /** \ingroup SURF_models
  *  \brief The list of all available optimization modes (both for cpu and networks).
@@ -829,7 +533,7 @@
  *  because depending on the platform model, the network model and the CPU model
  *  may not exist.
  */
-XBT_PUBLIC_DATA(surf_model_t) surf_vm_workstation_model;
+XBT_PUBLIC_DATA(surf_vm_workstation_model_t) surf_vm_workstation_model;
 
 /** \ingroup SURF_models
  *  \brief Initializes the platform with a compound workstation model
@@ -867,6 +571,24 @@
  */
 XBT_PUBLIC_DATA(s_surf_model_description_t)
     surf_workstation_model_description[];
+
+/** \ingroup SURF_models
+ *  \brief Initializes the platform with the current best network and cpu models at hand
+ *
+ *  This platform model seperates the workstation model and the network model.
+ *  The workstation model will be initialized with the model compound, the network
+ *  model with the model LV08 (with cross traffic support) and the CPU model with
+ *  the model Cas01.
+ *  Such model is subject to modification with warning in the ChangeLog so monitor it!
+ *
+ */
+XBT_PUBLIC(void) surf_vm_workstation_model_init_current_default(void);
+
+/** \ingroup SURF_models
+ *  \brief The list of all available vm workstation model models
+ */
+XBT_PUBLIC_DATA(s_surf_model_description_t)
+    surf_vm_workstation_model_description[];
 
 /*******************************************/
 
