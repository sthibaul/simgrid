--- conflicted
+++ resolved
@@ -55,7 +55,6 @@
 
 static void TRACE_getopts(void)
 {
-<<<<<<< HEAD
   trace_enabled = xbt_cfg_get_int(_surf_cfg_set, OPT_TRACING);
   trace_platform = xbt_cfg_get_int(_surf_cfg_set, OPT_TRACING_PLATFORM);
   trace_platform_topology = xbt_cfg_get_int(_surf_cfg_set, OPT_TRACING_TOPOLOGY);
@@ -70,29 +69,6 @@
   trace_onelink_only = xbt_cfg_get_int(_surf_cfg_set, OPT_TRACING_ONELINK_ONLY);
   trace_disable_destroy = xbt_cfg_get_int(_surf_cfg_set, OPT_TRACING_DISABLE_DESTROY);
   trace_basic = xbt_cfg_get_int(_surf_cfg_set, OPT_TRACING_BASIC);
-=======
-  trace_enabled = xbt_cfg_get_int(_sg_cfg_set, OPT_TRACING);
-  trace_platform = xbt_cfg_get_int(_sg_cfg_set, OPT_TRACING_PLATFORM);
-  trace_platform_topology = xbt_cfg_get_int(_sg_cfg_set, OPT_TRACING_TOPOLOGY);
-  trace_smpi_enabled = xbt_cfg_get_int(_sg_cfg_set, OPT_TRACING_SMPI);
-  trace_smpi_grouped = xbt_cfg_get_int(_sg_cfg_set, OPT_TRACING_SMPI_GROUP);
-  trace_smpi_computing = xbt_cfg_get_int(_sg_cfg_set, OPT_TRACING_SMPI_COMPUTING);
-  trace_categorized = xbt_cfg_get_int(_sg_cfg_set, OPT_TRACING_CATEGORIZED);
-  trace_uncategorized = xbt_cfg_get_int(_sg_cfg_set, OPT_TRACING_UNCATEGORIZED);
-  trace_msg_process_enabled = xbt_cfg_get_int(_sg_cfg_set, OPT_TRACING_MSG_PROCESS);
-  trace_buffer = xbt_cfg_get_int(_sg_cfg_set, OPT_TRACING_BUFFER);
-  trace_onelink_only = xbt_cfg_get_int(_sg_cfg_set, OPT_TRACING_ONELINK_ONLY);
-  trace_disable_destroy = xbt_cfg_get_int(_sg_cfg_set, OPT_TRACING_DISABLE_DESTROY);
-  trace_basic = xbt_cfg_get_int(_sg_cfg_set, OPT_TRACING_BASIC);
-}
-
-xbt_dynar_t TRACE_start_functions = NULL;
-void TRACE_add_start_function(void (*func) ())
-{
-  if (TRACE_start_functions == NULL)
-    TRACE_start_functions = xbt_dynar_new(sizeof(void (*)()), NULL);
-  xbt_dynar_push(TRACE_start_functions, &func);
->>>>>>> 71425c72
 }
 
 int TRACE_start()
@@ -129,7 +105,6 @@
       }
     }
   }
-<<<<<<< HEAD
   trace_active = 1;
   XBT_DEBUG ("Tracing is on");
 
@@ -141,9 +116,6 @@
   user_link_variables = xbt_dict_new_homogeneous (xbt_free);
   TRACE_surf_alloc();
   TRACE_smpi_alloc();
-=======
-  xbt_dynar_free(&TRACE_start_functions);
->>>>>>> 71425c72
   return 0;
 }
 
@@ -157,7 +129,6 @@
 
 int TRACE_end()
 {
-<<<<<<< HEAD
   if (!trace_active)
     return 1;
 
@@ -190,50 +161,6 @@
   XBT_DEBUG ("Tracing is off");
   XBT_DEBUG("Tracing system is shutdown");
   return 0;
-=======
-  int retval;
-  if (!trace_active) {
-    retval = 1;
-  } else {
-    retval = 0;
-
-    TRACE_generate_viva_uncat_conf();
-    TRACE_generate_viva_cat_conf();
-
-    /* dump trace buffer */
-    TRACE_last_timestamp_to_dump = surf_get_clock();
-    TRACE_paje_dump_buffer(1);
-
-    /* destroy all data structures of tracing (and free) */
-    PJ_container_free_all();
-    PJ_type_free_all();
-    PJ_container_release();
-    PJ_type_release();
-
-    if (TRACE_end_functions != NULL) {
-      void (*func) (void);
-      unsigned int iter;
-      xbt_dynar_foreach(TRACE_end_functions, iter, func) {
-        func();
-      }
-    }
-
-    xbt_dict_free(&user_link_variables);
-    xbt_dict_free(&user_host_variables);
-    xbt_dict_free(&declared_marks);
-    xbt_dict_free(&created_categories);
-
-    /* close the trace file */
-    TRACE_paje_end();
-
-    /* de-activate trace */
-    trace_active = 0;
-    XBT_DEBUG("Tracing is off");
-    XBT_DEBUG("Tracing system is shutdown");
-  }
-  xbt_dynar_free(&TRACE_end_functions);
-  return retval;
->>>>>>> 71425c72
 }
 
 int TRACE_needs_platform (void)
