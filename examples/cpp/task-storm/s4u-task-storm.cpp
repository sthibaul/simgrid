--- conflicted
+++ resolved
@@ -94,13 +94,8 @@
   });
 
   // The token sent by SA is forwarded by both communication tasks
-<<<<<<< HEAD
-  SA_to_B1->on_this_start_cb([SA](sg4::Task* t) { t->set_token(t->get_next_token_from(SA)); });
-  SA_to_B2->on_this_start_cb([SA](sg4::Task* t) { t->set_token(t->get_next_token_from(SA)); });
-=======
   SA_to_B1->on_this_start_cb([&SA](sg4::Task* t) { t->set_token(t->get_next_token_from(SA)); });
   SA_to_B2->on_this_start_cb([&SA](sg4::Task* t) { t->set_token(t->get_next_token_from(SA)); });
->>>>>>> f6f99dcf
 
   /* B1 and B2 read the value of the token received by their predecessors
      and use it to adapt their amount of work to do.
