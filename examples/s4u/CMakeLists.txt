--- conflicted
+++ resolved
@@ -32,11 +32,7 @@
 set(examples_src  ${examples_src}                                                                          PARENT_SCOPE)
 set(tesh_files    ${tesh_files}   ${CMAKE_CURRENT_SOURCE_DIR}/app-bittorrent/s4u-app-bittorrent.tesh
                                   ${CMAKE_CURRENT_SOURCE_DIR}/dht-chord/s4u-dht-chord.tesh
-<<<<<<< HEAD
-                                  ${CMAKE_CURRENT_SOURCE_DIR}/dht-chord/s4u-dht-chord.tesh
                                   ${CMAKE_CURRENT_SOURCE_DIR}/async-wait/s4u-async-wait.tesh
-=======
->>>>>>> 934e15f8
                                   ${CMAKE_CURRENT_SOURCE_DIR}/async-waitany/s4u-async-waitany.tesh
                                   ${CMAKE_CURRENT_SOURCE_DIR}/async-waitall/s4u-async-waitall.tesh         PARENT_SCOPE)
 set(xml_files     ${xml_files}    ${CMAKE_CURRENT_SOURCE_DIR}/actions-comm/s4u-actions-comm-split_d.xml
